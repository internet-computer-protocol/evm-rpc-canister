type Auth = variant { FreeRpc; PriorityRpc; RegisterProvider; Manage };
type Block = record {
  miner : text;
  totalDifficulty : nat;
  receiptsRoot : text;
  stateRoot : text;
  hash : text;
  difficulty : nat;
  size : nat;
  uncles : vec text;
  baseFeePerGas : nat;
  extraData : text;
  transactionsRoot : opt text;
  sha3Uncles : text;
  nonce : nat;
  number : nat;
  timestamp : nat;
  transactions : vec text;
  gasLimit : nat;
  logsBloom : text;
  parentHash : text;
  gasUsed : nat;
  mixHash : text;
};
type BlockTag = variant {
  Earliest;
  Safe;
  Finalized;
  Latest;
  Number : nat;
  Pending;
};
type EthMainnetService = variant {
  Alchemy;
  Ankr;
  BlockPi;
  Cloudflare;
  PublicNode;
};
type EthSepoliaService = variant { Alchemy; Ankr; BlockPi; PublicNode };
type FeeHistory = record {
  reward : vec vec nat;
  gasUsedRatio : vec float64;
  oldestBlock : nat;
  baseFeePerGas : vec nat;
};
type FeeHistoryArgs = record {
  blockCount : nat;
  newestBlock : BlockTag;
  rewardPercentiles : opt vec nat8;
};
type GetLogsArgs = record {
  fromBlock : opt BlockTag;
  toBlock : opt BlockTag;
  addresses : vec text;
  topics : opt vec vec text;
};
type GetTransactionCountArgs = record { address : text; block : BlockTag };
type HttpHeader = record { value : text; name : text };
type HttpOutcallError = variant {
  IcError : record { code : RejectionCode; message : text };
  InvalidHttpJsonRpcResponse : record {
    status : nat16;
    body : text;
    parsingError : opt text;
  };
};
type InitArgs = record {
  nodesInSubnet : nat32;
};
type JsonRpcError = record { code : int64; message : text };
type LogEntry = record {
  transactionHash : opt text;
  blockNumber : opt nat;
  data : text;
  blockHash : opt text;
  transactionIndex : opt nat;
  topics : vec text;
  address : text;
  logIndex : opt nat;
  removed : bool;
};
type ManageProviderArgs = record {
  providerId : nat64;
<<<<<<< HEAD
  primary : opt bool;
  "service" : opt RpcService;
=======
  "service" : opt RpcService;
  primary : opt bool;
>>>>>>> 4e202286
};
type Metrics = record {
  requests : vec record { record { text; text }; nat64 };
  responses : vec record { record { text; text; text }; nat64 };
  inconsistentResponses : vec record { record { text; text }; nat64 };
  cyclesCharged : vec record { record { text; text }; nat };
  cyclesWithdrawn : nat;
  errNoPermission : nat64;
  errHttpOutcall : vec record { record { text; text }; nat64 };
  errHostNotAllowed : vec record { text; nat64 };
};
type MultiFeeHistoryResult = variant {
  Consistent : FeeHistoryResult;
  Inconsistent : vec record { RpcService; FeeHistoryResult };
};
type MultiGetBlockByNumberResult = variant {
  Consistent : GetBlockByNumberResult;
  Inconsistent : vec record { RpcService; GetBlockByNumberResult };
};
type MultiGetLogsResult = variant {
  Consistent : GetLogsResult;
  Inconsistent : vec record { RpcService; GetLogsResult };
};
type MultiGetTransactionCountResult = variant {
  Consistent : GetTransactionCountResult;
  Inconsistent : vec record { RpcService; GetTransactionCountResult };
};
type MultiGetTransactionReceiptResult = variant {
  Consistent : GetTransactionReceiptResult;
  Inconsistent : vec record { RpcService; GetTransactionReceiptResult };
};
type MultiSendRawTransactionResult = variant {
  Consistent : SendRawTransactionResult;
  Inconsistent : vec record { RpcService; SendRawTransactionResult };
};
type ProviderError = variant {
  TooFewCycles : record { expected : nat; received : nat };
  MissingRequiredProvider;
  ProviderNotFound;
  NoPermission;
};
type ProviderView = record {
  cyclesPerCall : nat64;
  owner : principal;
  hostname : text;
  primary : bool;
  chainId : nat64;
  cyclesPerMessageByte : nat64;
  providerId : nat64;
};
type RegisterProviderArgs = record {
  cyclesPerCall : nat64;
  credentialPath : text;
  hostname : text;
  credentialHeaders : opt vec HttpHeader;
  chainId : nat64;
  cyclesPerMessageByte : nat64;
};
type RejectionCode = variant {
  NoError;
  CanisterError;
  SysTransient;
  DestinationInvalid;
  Unknown;
  SysFatal;
  CanisterReject;
};
type FeeHistoryResult = variant { Ok : opt FeeHistory; Err : RpcError };
type GetBlockByNumberResult = variant { Ok : Block; Err : RpcError };
type GetLogsResult = variant { Ok : vec LogEntry; Err : RpcError };
type GetTransactionCountResult = variant { Ok : nat; Err : RpcError };
type GetTransactionReceiptResult = variant {
  Ok : opt TransactionReceipt;
  Err : RpcError;
};
type SendRawTransactionResult = variant {
  Ok : SendRawTransactionStatus;
  Err : RpcError;
};
type RequestResult = variant { Ok : text; Err : RpcError };
type RequestCostResult = variant { Ok : nat; Err : RpcError };
type RpcConfig = record { responseSizeEstimate : opt nat64 };
type RpcError = variant {
  JsonRpcError : JsonRpcError;
  ProviderError : ProviderError;
  ValidationError : ValidationError;
  HttpOutcallError : HttpOutcallError;
};
type RpcApi = record { url : text; headers : opt vec HttpHeader };
type RpcService = variant {
  EthSepolia : EthSepoliaService;
  EthMainnet : EthMainnetService;
  Chain : nat64;
  Provider : nat64;
  Custom : RpcApi;
};
type RpcServices = variant {
  EthSepolia : opt vec EthSepoliaService;
  EthMainnet : opt vec EthMainnetService;
  Custom : record {
    chainId : nat64;
    services : vec RpcApi;
  };
};
type SendRawTransactionStatus = variant {
  Ok;
  NonceTooLow;
  NonceTooHigh;
  InsufficientFunds;
};
type TransactionReceipt = record {
  to : text;
  status : nat;
  transactionHash : text;
  blockNumber : nat;
  from : text;
  logs : vec LogEntry;
  blockHash : text;
  "type" : text;
  transactionIndex : nat;
  effectiveGasPrice : nat;
  logsBloom : text;
  contractAddress : opt text;
  gasUsed : nat;
};
type UpdateProviderArgs = record {
  cyclesPerCall : opt nat64;
  credentialPath : opt text;
  hostname : opt text;
  credentialHeaders : opt vec HttpHeader;
  primary : opt bool;
  cyclesPerMessageByte : opt nat64;
  providerId : nat64;
};
type ValidationError = variant {
  Custom : text;
  HostNotAllowed : text;
  UrlParseError : text;
  InvalidHex : text;
  CredentialPathNotAllowed;
  CredentialHeaderNotAllowed;
};
service : (InitArgs) -> {
  authorize : (principal, Auth) -> (bool);
  deauthorize : (principal, Auth) -> (bool);
  eth_feeHistory : (RpcServices, opt RpcConfig, FeeHistoryArgs) -> (MultiFeeHistoryResult);
  eth_getBlockByNumber : (RpcServices, opt RpcConfig, BlockTag) -> (MultiGetBlockByNumberResult);
  eth_getLogs : (RpcServices, opt RpcConfig, GetLogsArgs) -> (MultiGetLogsResult);
  eth_getTransactionCount : (RpcServices, opt RpcConfig, GetTransactionCountArgs) -> (
    MultiGetTransactionCountResult
  );
  eth_getTransactionReceipt : (RpcServices, opt RpcConfig, text) -> (MultiGetTransactionReceiptResult);
  eth_sendRawTransaction : (RpcServices, opt RpcConfig, text) -> (MultiSendRawTransactionResult);
  getAccumulatedCycleCount : (nat64) -> (nat) query;
  getAuthorized : (Auth) -> (vec principal) query;
  getMetrics : () -> (Metrics) query;
  getOpenRpcAccess : () -> (bool) query;
  getProviders : () -> (vec ProviderView) query;
  getServiceProviderMap : () -> (vec record { RpcService; nat64 }) query;
  manageProvider : (ManageProviderArgs) -> ();
  registerProvider : (RegisterProviderArgs) -> (nat64);
  request : (RpcService, text, nat64) -> (RequestResult);
  requestCost : (RpcService, text, nat64) -> (RequestCostResult) query;
  setOpenRpcAccess : (bool) -> ();
  unregisterProvider : (nat64) -> (bool);
  updateProvider : (UpdateProviderArgs) -> ();
  withdrawAccumulatedCycles : (nat64, principal) -> ();
};<|MERGE_RESOLUTION|>--- conflicted
+++ resolved
@@ -82,13 +82,8 @@
 };
 type ManageProviderArgs = record {
   providerId : nat64;
-<<<<<<< HEAD
-  primary : opt bool;
-  "service" : opt RpcService;
-=======
   "service" : opt RpcService;
   primary : opt bool;
->>>>>>> 4e202286
 };
 type Metrics = record {
   requests : vec record { record { text; text }; nat64 };
