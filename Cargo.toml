[package]
name = "evm_rpc"
version = "0.1.0"
description = "Interact with EVM blockchains from the Internet Computer."
authors = ["DFINITY Foundation"]
readme = "README.md"
edition = "2021"

[profile.release]
debug = false
lto = true
strip = true
opt-level = 's'

# Required by `ic-test-utilities-load-wasm`
[profile.canister-release]
inherits = "release"

[dependencies]
candid = { workspace = true }
ethnum = { workspace = true }
evm_rpc_types = { path = "evm_rpc_types" }
futures = { workspace = true }
getrandom = { workspace = true }
ic-sha3 = "1.0.0"
ic-ethereum-types = "1.0.0"
ic-metrics-encoder = { workspace = true }
ic-stable-structures = { workspace = true }
ic-canister-log = { workspace = true }
ic-cdk = { workspace = true }
ic-cdk-macros = { workspace = true }
ic-certified-map = { workspace = true }
maplit = "1.0"
minicbor = { workspace = true }
minicbor-derive = { workspace = true }
num = "0.4"
num-bigint = { workspace = true }
num-traits = "0.2"
num-derive = "0.4"
serde = { workspace = true }
serde_bytes = { workspace = true }
serde_json = { workspace = true }
thousands = "0.2"
url = "2.5"
hex = "0.4"
ethers-core = "2.0"
zeroize = { version = "1.8", features = ["zeroize_derive"] }
regex = "1.10"

[dev-dependencies]
assert_matches = "1.5"
ic-ic00-types = { git = "https://github.com/dfinity/ic", rev = "release-2023-09-27_23-01" }
ic-base-types = { git = "https://github.com/dfinity/ic", rev = "release-2023-09-27_23-01" }
ic-config = { git = "https://github.com/dfinity/ic", rev = "release-2023-09-27_23-01" }
ic-crypto-test-utils-reproducible-rng = { git = "https://github.com/dfinity/ic", rev = "release-2024-09-12_01-30-base" }
ic-state-machine-tests = { git = "https://github.com/dfinity/ic", rev = "release-2023-09-27_23-01" }
ic-test-utilities-load-wasm = { git = "https://github.com/dfinity/ic", rev = "release-2023-09-27_23-01" }
itertools = "0.13"
maplit = "1"
proptest = { workspace = true }
rand = "0.8"

[workspace.dependencies]
candid = { version = "0.9" }
ethnum = { version = "1.5.0", features = ["serde"] }
futures = "0.3.30"
getrandom = { version = "0.2", features = ["custom"] }
hex = "0.4.3"
<<<<<<< HEAD
ic-canisters-http-types = { git = "https://github.com/dfinity/ic", rev = "release-2023-09-27_23-01" }
ic-canister-log = "0.2.0"
=======
>>>>>>> 05743f97
ic-cdk = "0.10"
ic-cdk-bindgen = "0.1"
ic-cdk-macros = "0.7"
ic-certified-map = "0.4"
ic-metrics-encoder = "1.1"
ic-stable-structures = "0.5"
minicbor = { version = "0.19.1", features = ["alloc", "derive"] }
minicbor-derive = "0.13.0"
num-bigint = "0.4.6"
proptest = "1.5.0"
serde = "1.0"
serde_json = "1.0"
serde_bytes = "0.11.15"
strum = { version = "0.26", features = ["derive"] }

[workspace]
members = ["e2e/rust", "evm_rpc_types"]<|MERGE_RESOLUTION|>--- conflicted
+++ resolved
@@ -66,11 +66,7 @@
 futures = "0.3.30"
 getrandom = { version = "0.2", features = ["custom"] }
 hex = "0.4.3"
-<<<<<<< HEAD
-ic-canisters-http-types = { git = "https://github.com/dfinity/ic", rev = "release-2023-09-27_23-01" }
 ic-canister-log = "0.2.0"
-=======
->>>>>>> 05743f97
 ic-cdk = "0.10"
 ic-cdk-bindgen = "0.1"
 ic-cdk-macros = "0.7"
