--- conflicted
+++ resolved
@@ -45,11 +45,7 @@
 url = "2.5"
 hex = "0.4"
 ethers-core = "2.0"
-<<<<<<< HEAD
 zeroize = { version = "1.8", features = ["zeroize_derive"] }
-=======
-zeroize = {version = "1.8", features = ["zeroize_derive"]}
->>>>>>> 48b8f3d1
 
 [dev-dependencies]
 assert_matches = "1.5"
@@ -60,10 +56,7 @@
 ic-state-machine-tests = { git = "https://github.com/dfinity/ic", rev = "release-2023-09-27_23-01" }
 ic-test-utilities-load-wasm = { git = "https://github.com/dfinity/ic", rev = "release-2023-09-27_23-01" }
 proptest = { workspace = true }
-<<<<<<< HEAD
-=======
 serde_bytes = { workspace = true }
->>>>>>> 48b8f3d1
 rand = "0.8"
 
 [workspace.dependencies]
