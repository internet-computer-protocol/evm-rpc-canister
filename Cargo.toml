[package]
name = "evm_rpc"
version = "0.1.0"
description = "Interact with EVM blockchains from the Internet Computer."
authors = ["DFINITY Foundation"]
readme = "README.md"
edition = "2021"

[profile.release]
debug = false
lto = true
strip = true
opt-level = 's'

# Required by `ic-test-utilities-load-wasm`
[profile.canister-release]
inherits = "release"

[dependencies]
candid = { workspace = true }
ethnum = { workspace = true }
evm_rpc_types = { path = "evm_rpc_types" }
futures = { workspace = true }
getrandom = { workspace = true }
ic-canisters-http-types = { workspace = true }
ic-crypto-sha3 = { git = "https://github.com/dfinity/ic", rev = "release-2024-09-12_01-30-base" }
ic-ethereum-types = { git = "https://github.com/dfinity/ic", rev = "release-2024-09-12_01-30-base" }
ic-nervous-system-common = { workspace = true }
ic-metrics-encoder = { workspace = true }
ic-stable-structures = { workspace = true }
ic-canister-log = { git = "https://github.com/dfinity/ic", rev = "b7b0e54832bbe6bf4b80a2f75f4252699f5878e0", package = "ic-canister-log" }
ic-cdk = { workspace = true }
ic-cdk-macros = { workspace = true }
ic-certified-map = { workspace = true }
<<<<<<< HEAD
=======
cketh-common = { git = "https://github.com/dfinity/ic", rev = "b7b0e54832bbe6bf4b80a2f75f4252699f5878e0", package = "ic-cketh-minter" }
>>>>>>> b5db0eba
maplit = "1.0"
minicbor = { workspace = true }
minicbor-derive = { workspace = true }
num = "0.4"
num-bigint = { workspace = true }
num-traits = "0.2"
num-derive = "0.4"
serde = { workspace = true }
serde_json = { workspace = true }
thousands = "0.2"
url = "2.5"
async-trait = "0.1"
hex = "0.4"
ethers-core = "2.0"
zeroize = {version = "1.8", features = ["zeroize_derive"]}

[dev-dependencies]
assert_matches = "1.5"
ic-ic00-types = { git = "https://github.com/dfinity/ic", rev = "release-2023-09-27_23-01" }
ic-base-types = { git = "https://github.com/dfinity/ic", rev = "release-2023-09-27_23-01" }
ic-config = { git = "https://github.com/dfinity/ic", rev = "release-2023-09-27_23-01" }
ic-crypto-test-utils-reproducible-rng = { git = "https://github.com/dfinity/ic", rev = "release-2024-09-12_01-30-base" }
ic-state-machine-tests = { git = "https://github.com/dfinity/ic", rev = "release-2023-09-27_23-01" }
ic-test-utilities-load-wasm = { git = "https://github.com/dfinity/ic", rev = "release-2023-09-27_23-01" }
proptest = { workspace = true }
rand = "0.8"

[workspace.dependencies]
candid = { version = "0.9" }
ethnum = { version = "1.5.0", features = ["serde"] }
futures = "0.3.30"
getrandom = { version = "0.2", features = ["custom"] }
hex = "0.4.3"
ic-canisters-http-types = { git = "https://github.com/dfinity/ic", rev = "release-2023-09-27_23-01" }
ic-cdk = "0.10"
ic-cdk-bindgen = "0.1"
ic-cdk-macros = "0.7"
ic-certified-map = "0.4"
ic-nervous-system-common = { git = "https://github.com/dfinity/ic", rev = "release-2023-09-27_23-01" }
ic-metrics-encoder = "1.1"
ic-stable-structures = "0.5"
minicbor = { version = "0.19.1", features = ["alloc", "derive"] }
minicbor-derive = "0.13.0"
num-bigint = "0.4.6"
proptest = "1.5.0"
serde = "1.0"
serde_json = "1.0"

[workspace]
members = ["e2e/rust", "evm_rpc_types"]<|MERGE_RESOLUTION|>--- conflicted
+++ resolved
@@ -32,10 +32,6 @@
 ic-cdk = { workspace = true }
 ic-cdk-macros = { workspace = true }
 ic-certified-map = { workspace = true }
-<<<<<<< HEAD
-=======
-cketh-common = { git = "https://github.com/dfinity/ic", rev = "b7b0e54832bbe6bf4b80a2f75f4252699f5878e0", package = "ic-cketh-minter" }
->>>>>>> b5db0eba
 maplit = "1.0"
 minicbor = { workspace = true }
 minicbor-derive = { workspace = true }
