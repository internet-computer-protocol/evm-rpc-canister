--- conflicted
+++ resolved
@@ -27,12 +27,7 @@
 ic-certified-map = { workspace = true }
 ic-cdk = { workspace = true }
 ic-cdk-macros = { workspace = true }
-<<<<<<< HEAD
-ic-eth = { workspace = true }
 cketh-common = { git = "https://github.com/rvanasa/ic", rev = "13af7fa681e3055adae4e83d172204bd3c8188b6", package = "ic-cketh-minter" }
-=======
-cketh-common = { git = "https://github.com/rvanasa/ic", rev = "e9bf2ad9decb97f9fefb8190719c69c0281aef37", package = "ic-cketh-minter" }
->>>>>>> f8ef0b78
 maplit = "1.0"
 num = "0.4"
 num-traits = "0.2"
@@ -53,12 +48,8 @@
 
 [workspace.dependencies]
 candid = { version = "0.9" }
-<<<<<<< HEAD
 ic-canister-log = "0.2.0"
-=======
 getrandom = { version = "0.2", features = ["custom"] }
-ic-canister-log = { git = "https://github.com/dfinity/ic", rev = "release-2023-09-27_23-01" }
->>>>>>> f8ef0b78
 ic-canisters-http-types = { git = "https://github.com/dfinity/ic", rev = "release-2023-09-27_23-01" }
 ic-nervous-system-common = { git = "https://github.com/dfinity/ic", rev = "release-2023-09-27_23-01" }
 ic-metrics-encoder = "1.1"
