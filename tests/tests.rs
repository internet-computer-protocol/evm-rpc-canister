mod mock;

use std::{marker::PhantomData, rc::Rc, str::FromStr, time::Duration};

use assert_matches::assert_matches;
use candid::{CandidType, Decode, Encode, Nat};
use cketh_common::{
    address::Address,
    checked_amount::CheckedAmountOf,
    eth_rpc::{
        Block, Data, FeeHistory, FixedSizeData, Hash, HttpOutcallError, JsonRpcError, LogEntry,
        ProviderError, RpcError, SendRawTransactionResult,
    },
    eth_rpc_client::{
        providers::{EthMainnetService, EthSepoliaService, RpcService},
        RpcConfig,
    },
    numeric::{BlockNumber, Wei},
};
use ic_base_types::{CanisterId, PrincipalId};
use ic_cdk::api::management_canister::http_request::{
    CanisterHttpRequestArgument, HttpHeader, HttpMethod, HttpResponse as OutCallHttpResponse,
    TransformArgs, TransformContext, TransformFunc,
};
use ic_ic00_types::CanisterSettingsArgsBuilder;
use ic_state_machine_tests::{
    CanisterHttpResponsePayload, Cycles, IngressState, IngressStatus, MessageId, PayloadBuilder,
    StateMachine, StateMachineBuilder, WasmResult,
};
use ic_test_utilities_load_wasm::load_wasm;
use maplit::hashmap;
use serde::{de::DeserializeOwned, Deserialize, Serialize};

use evm_rpc::*;
use mock::*;

const DEFAULT_CALLER_TEST_ID: u64 = 10352385;
const DEFAULT_CONTROLLER_TEST_ID: u64 = 10352386;

const INITIAL_CYCLES: u128 = 100_000_000_000_000_000;

const MAX_TICKS: usize = 10;

const MOCK_REQUEST_URL: &str = "https://cloudflare-eth.com";
const MOCK_REQUEST_PAYLOAD: &str = r#"{"id":1,"jsonrpc":"2.0","method":"eth_gasPrice"}"#;
const MOCK_REQUEST_RESPONSE: &str = r#"{"id":1,"jsonrpc":"2.0","result":"0x00112233"}"#;
const MOCK_REQUEST_RESPONSE_BYTES: u64 = 1000;

fn evm_rpc_wasm() -> Vec<u8> {
    load_wasm(std::env::var("CARGO_MANIFEST_DIR").unwrap(), "evm_rpc", &[])
}

fn assert_reply(result: WasmResult) -> Vec<u8> {
    match result {
        WasmResult::Reply(bytes) => bytes,
        result => {
            panic!("Expected a successful reply, got {}", result)
        }
    }
}

#[derive(Clone)]
pub struct EvmRpcSetup {
    pub env: Rc<StateMachine>,
    pub caller: PrincipalId,
    pub controller: PrincipalId,
    pub canister_id: CanisterId,
}

impl Default for EvmRpcSetup {
    fn default() -> Self {
        Self::new()
    }
}

impl EvmRpcSetup {
    pub fn new() -> Self {
        let env = Rc::new(
            StateMachineBuilder::new()
                .with_default_canister_range()
                .build(),
        );

        let args = InitArgs {
            nodes_in_subnet: NODES_IN_DEFAULT_SUBNET,
        };

        let controller = PrincipalId::new_user_test_id(DEFAULT_CONTROLLER_TEST_ID);
        let canister_id = env.create_canister_with_cycles(
            None,
            Cycles::new(INITIAL_CYCLES),
            Some(
                CanisterSettingsArgsBuilder::default()
                    .with_controller(controller)
                    .build(),
            ),
        );
        env.install_existing_canister(canister_id, evm_rpc_wasm(), Encode!(&args).unwrap())
            .unwrap();

        let caller = PrincipalId::new_user_test_id(DEFAULT_CALLER_TEST_ID);

        Self {
            env,
            caller,
            controller,
            canister_id,
        }
    }

    /// Shorthand for deriving an `EvmRpcSetup` with the caller as the canister controller.
    pub fn as_controller(mut self) -> Self {
        self.caller = self.controller;
        self
    }

    /// Shorthand for deriving an `EvmRpcSetup` with an anonymous caller.
    pub fn as_anonymous(mut self) -> Self {
        self.caller = PrincipalId::new_anonymous();
        self
    }

    /// Shorthand for deriving an `EvmRpcSetup` with a third-party caller.
    pub fn as_user(mut self) -> Self {
        self.caller = PrincipalId::new_user_test_id(DEFAULT_CONTROLLER_TEST_ID);
        self
    }

    /// Shorthand for deriving an `EvmRpcSetup` with an arbitrary caller.
    pub fn as_caller(mut self, id: PrincipalId) -> Self {
        self.caller = id;
        self
    }

    fn call_update<R: CandidType + DeserializeOwned>(
        &self,
        method: &str,
        input: Vec<u8>,
    ) -> CallFlow<R> {
        CallFlow::from_update(self.clone(), method, input)
    }

    fn call_query<R: CandidType + DeserializeOwned>(&self, method: &str, input: Vec<u8>) -> R {
        let candid = &assert_reply(
            self.env
                .query_as(self.caller, self.canister_id, method, input)
                .unwrap_or_else(|err| panic!("error during query call to `{}()`: {}", method, err)),
        );
        Decode!(candid, R).expect("error while decoding Candid response from query call")
    }

    pub fn tick_until_http_request(&self) {
        for _ in 0..MAX_TICKS {
            if !self.env.canister_http_request_contexts().is_empty() {
                break;
            }
            self.env.tick();
            self.env.advance_time(Duration::from_nanos(1));
        }
    }

    pub fn authorize(&self, principal: &PrincipalId, auth: Auth) -> bool {
        self.call_update("authorize", Encode!(&principal.0, &auth).unwrap())
            .wait()
    }

    pub fn deauthorize(&self, principal: &PrincipalId, auth: Auth) -> bool {
        self.call_update("deauthorize", Encode!(&principal.0, &auth).unwrap())
            .wait()
    }

    pub fn get_authorized(&self, auth: Auth) -> Vec<Principal> {
        self.call_query("getAuthorized", Encode!(&auth).unwrap())
    }

    pub fn get_metrics(&self) -> Metrics {
        self.call_query("getMetrics", Encode!().unwrap())
    }

    pub fn get_providers(&self) -> Vec<ProviderView> {
        self.call_query("getProviders", Encode!().unwrap())
    }

    pub fn get_service_provider_map(&self) -> Vec<(RpcService, u64)> {
        self.call_query("getServiceProviderMap", Encode!().unwrap())
    }

    pub fn register_provider(&self, args: RegisterProviderArgs) -> u64 {
        self.call_update("registerProvider", Encode!(&args).unwrap())
            .wait()
    }

    pub fn unregister_provider(&self, provider_id: u64) -> bool {
        self.call_update("unregisterProvider", Encode!(&provider_id).unwrap())
            .wait()
    }

    pub fn update_provider(&self, args: UpdateProviderArgs) {
        self.call_update("updateProvider", Encode!(&args).unwrap())
            .wait()
    }

    pub fn manage_provider(&self, args: ManageProviderArgs) {
        self.call_update("manageProvider", Encode!(&args).unwrap())
            .wait()
    }

    pub fn authorize_caller(self, auth: Auth) -> Self {
        self.clone().as_controller().authorize(&self.caller, auth);
        self
    }

    pub fn deauthorize_caller(self, auth: Auth) -> Self {
        self.clone().as_controller().deauthorize(&self.caller, auth);
        self
    }

    pub fn set_open_rpc_access(&self, open_rpc_access: bool) {
        self.call_update("setOpenRpcAccess", Encode!(&open_rpc_access).unwrap())
            .wait()
    }

    pub fn request_cost(
        &self,
        source: JsonRpcSource,
        json_rpc_payload: &str,
        max_response_bytes: u64,
    ) -> Nat {
        self.call_query(
            "requestCost",
            Encode!(&source, &json_rpc_payload, &max_response_bytes).unwrap(),
        )
    }

    pub fn request(
        &self,
        source: JsonRpcSource,
        json_rpc_payload: &str,
        max_response_bytes: u64,
    ) -> CallFlow<RpcResult<String>> {
        self.call_update(
            "request",
            Encode!(&source, &json_rpc_payload, &max_response_bytes).unwrap(),
        )
    }

    pub fn eth_get_logs(
        &self,
        source: RpcSource,
        config: Option<RpcConfig>,
        args: candid_types::GetLogsArgs,
    ) -> CallFlow<MultiRpcResult<Vec<LogEntry>>> {
        self.call_update("eth_getLogs", Encode!(&source, &config, &args).unwrap())
    }

    pub fn eth_get_block_by_number(
        &self,
        source: RpcSource,
        config: Option<RpcConfig>,
        block: candid_types::BlockTag,
    ) -> CallFlow<MultiRpcResult<Block>> {
        self.call_update(
            "eth_getBlockByNumber",
            Encode!(&source, &config, &block).unwrap(),
        )
    }

    pub fn eth_get_transaction_receipt(
        &self,
        source: RpcSource,
        config: Option<RpcConfig>,
        address: &str,
    ) -> CallFlow<MultiRpcResult<Option<candid_types::TransactionReceipt>>> {
        self.call_update(
            "eth_getTransactionReceipt",
            Encode!(&source, &config, &address).unwrap(),
        )
    }

    pub fn eth_get_transaction_count(
        &self,
        source: RpcSource,
        config: Option<RpcConfig>,
        args: candid_types::GetTransactionCountArgs,
    ) -> CallFlow<MultiRpcResult<Nat>> {
        self.call_update(
            "eth_getTransactionCount",
            Encode!(&source, &config, &args).unwrap(),
        )
    }

    pub fn eth_fee_history(
        &self,
        source: RpcSource,
        config: Option<RpcConfig>,
        args: candid_types::FeeHistoryArgs,
    ) -> CallFlow<MultiRpcResult<Option<FeeHistory>>> {
        self.call_update("eth_feeHistory", Encode!(&source, &config, &args).unwrap())
    }

    pub fn eth_send_raw_transaction(
        &self,
        source: RpcSource,
        config: Option<RpcConfig>,
        signed_raw_transaction_hex: &str,
    ) -> CallFlow<MultiRpcResult<SendRawTransactionResult>> {
        self.call_update(
            "eth_sendRawTransaction",
            Encode!(&source, &config, &signed_raw_transaction_hex).unwrap(),
        )
    }
}

pub struct CallFlow<R> {
    setup: EvmRpcSetup,
    method: String,
    message_id: MessageId,
    phantom: PhantomData<R>,
}

impl<R: CandidType + DeserializeOwned> CallFlow<R> {
    pub fn from_update(setup: EvmRpcSetup, method: &str, input: Vec<u8>) -> Self {
        let message_id = setup
            .env
            .send_ingress(setup.caller, setup.canister_id, method, input);
        CallFlow::new(setup, method, message_id)
    }

    pub fn new(setup: EvmRpcSetup, method: impl ToString, message_id: MessageId) -> Self {
        Self {
            setup,
            method: method.to_string(),
            message_id,
            phantom: Default::default(),
        }
    }

    pub fn mock_http(self, mock: impl Into<MockOutcall>) -> Self {
        let mock = mock.into();
        self.mock_http_once_inner(&mock);
        loop {
            if !self.try_mock_http_inner(&mock) {
                break;
            }
        }
        self
    }

    pub fn mock_http_n_times(self, mock: impl Into<MockOutcall>, count: u32) -> Self {
        let mock = mock.into();
        for _ in 0..count {
            self.mock_http_once_inner(&mock);
        }
        self
    }

    pub fn mock_http_once(self, mock: impl Into<MockOutcall>) -> Self {
        let mock = mock.into();
        self.mock_http_once_inner(&mock);
        self
    }

    fn mock_http_once_inner(&self, mock: &MockOutcall) {
        if !self.try_mock_http_inner(mock) {
            panic!("no pending HTTP request")
        }
    }

    fn try_mock_http_inner(&self, mock: &MockOutcall) -> bool {
        if self.setup.env.canister_http_request_contexts().is_empty() {
            self.setup.tick_until_http_request();
        }
        match self.setup.env.ingress_status(&self.message_id) {
            IngressStatus::Known { state, .. } if state != IngressState::Processing => {
                return false
            }
            _ => (),
        }
        let contexts = self.setup.env.canister_http_request_contexts();
        let (id, context) = match contexts.first_key_value() {
            Some(kv) => kv,
            None => return false,
        };

        mock.assert_matches(&CanisterHttpRequestArgument {
            url: context.url.clone(),
            max_response_bytes: context.max_response_bytes.map(|n| n.get()),
            // Convert HTTP method type by name
            method: serde_json::from_str(
                &serde_json::to_string(&context.http_method)
                    .unwrap()
                    .to_lowercase(),
            )
            .unwrap(),
            headers: context
                .headers
                .iter()
                .map(|h| HttpHeader {
                    name: h.name.clone(),
                    value: h.value.clone(),
                })
                .collect(),
            body: context.body.clone(),
            transform: context.transform.clone().map(|t| TransformContext {
                context: t.context,
                function: TransformFunc::new(self.setup.canister_id.get().0, t.method_name),
            }),
        });
        let mut response = OutCallHttpResponse {
            status: mock.response.status.clone(),
            headers: mock.response.headers.clone(),
            body: mock.response.body.clone(),
        };
        if let Some(transform) = &context.transform {
            let transform_args = TransformArgs {
                response,
                context: transform.context.to_vec(),
            };
            response = Decode!(
                &assert_reply(
                    self.setup
                        .env
                        .execute_ingress(
                            self.setup.canister_id,
                            transform.method_name.clone(),
                            Encode!(&transform_args).unwrap(),
                        )
                        .expect("failed to query transform HTTP response")
                ),
                OutCallHttpResponse
            )
            .unwrap();
        }
        let http_response = CanisterHttpResponsePayload {
            status: response.status.0.try_into().unwrap(),
            headers: response
                .headers
                .into_iter()
                .map(|h| ic_ic00_types::HttpHeader {
                    name: h.name,
                    value: h.value,
                })
                .collect(),
            body: response.body,
        };
        let payload = PayloadBuilder::new().http_response(*id, &http_response);
        self.setup.env.execute_payload(payload);
        true
    }

    pub fn wait(self) -> R {
        let candid = &assert_reply(
            self.setup
                .env
                .await_ingress(self.message_id, MAX_TICKS)
                .unwrap_or_else(|err| {
                    panic!("error during update call to `{}()`: {}", self.method, err)
                }),
        );
        Decode!(candid, R).expect("error while decoding Candid response from update call")
    }
}

fn mock_request(builder_fn: impl Fn(MockOutcallBuilder) -> MockOutcallBuilder) {
    let setup = EvmRpcSetup::new().authorize_caller(Auth::FreeRpc);
    assert_matches!(
        setup
            .request(
                JsonRpcSource::Custom {
                    url: MOCK_REQUEST_URL.to_string(),
                    headers: Some(vec![HttpHeader {
                        name: "Custom".to_string(),
                        value: "Value".to_string(),
                    }]),
                },
                MOCK_REQUEST_PAYLOAD,
                MOCK_REQUEST_RESPONSE_BYTES,
            )
            .mock_http(builder_fn(MockOutcallBuilder::new(
                200,
                MOCK_REQUEST_RESPONSE
            )))
            .wait(),
        Ok(_)
    );
}

#[test]
fn mock_request_should_succeed() {
    mock_request(|builder| builder)
}

#[test]
fn mock_request_should_succeed_with_url() {
    mock_request(|builder| builder.with_url(MOCK_REQUEST_URL))
}

#[test]
fn mock_request_should_succeed_with_method() {
    mock_request(|builder| builder.with_method(HttpMethod::POST))
}

#[test]
fn mock_request_should_succeed_with_request_headers() {
    mock_request(|builder| {
        builder.with_request_headers(vec![
            (CONTENT_TYPE_HEADER, CONTENT_TYPE_VALUE),
            ("Custom", "Value"),
        ])
    })
}

#[test]
fn mock_request_should_succeed_with_request_body() {
    mock_request(|builder| builder.with_request_body(MOCK_REQUEST_PAYLOAD))
}

#[test]
fn mock_request_should_succeed_with_max_response_bytes() {
    mock_request(|builder| builder.with_max_response_bytes(MOCK_REQUEST_RESPONSE_BYTES))
}

#[test]
fn mock_request_should_succeed_with_all() {
    mock_request(|builder| {
        builder
            .with_url(MOCK_REQUEST_URL)
            .with_method(HttpMethod::POST)
            .with_request_headers(vec![
                (CONTENT_TYPE_HEADER, CONTENT_TYPE_VALUE),
                ("Custom", "Value"),
            ])
            .with_request_body(MOCK_REQUEST_PAYLOAD)
    })
}

#[test]
#[should_panic(expected = "assertion failed: `(left == right)`")]
fn mock_request_should_fail_with_url() {
    mock_request(|builder| builder.with_url("https://not-the-url.com"))
}

#[test]
#[should_panic(expected = "assertion failed: `(left == right)`")]
fn mock_request_should_fail_with_method() {
    mock_request(|builder| builder.with_method(HttpMethod::GET))
}

#[test]
#[should_panic(expected = "assertion failed: `(left == right)`")]
fn mock_request_should_fail_with_request_headers() {
    mock_request(|builder| builder.with_request_headers(vec![("Custom", "NotValue")]))
}

#[test]
#[should_panic(expected = "assertion failed: `(left == right)`")]
fn mock_request_should_fail_with_request_body() {
    mock_request(|builder| builder.with_request_body(r#"{"different":"body"}"#))
}

#[test]
fn should_register_provider() {
    let mut setup = EvmRpcSetup::new();
    assert_eq!(
        setup
            .get_providers()
            .into_iter()
            .map(|p| (p.chain_id, p.hostname))
            .collect::<Vec<_>>(),
        get_default_providers()
            .into_iter()
            .map(|p| (p.chain_id, p.hostname))
            .collect::<Vec<_>>()
    );
    let n_providers = 2;
    setup = setup.authorize_caller(Auth::RegisterProvider);
    assert_eq!(
        setup
            .clone()
            .as_controller()
            .get_authorized(Auth::RegisterProvider),
        vec![setup.caller.0]
    );
    let a_id = setup.register_provider(RegisterProviderArgs {
        chain_id: 1,
        hostname: ANKR_HOSTNAME.to_string(),
        credential_path: "".to_string(),
        credential_headers: None,
        cycles_per_call: 0,
        cycles_per_message_byte: 0,
    });
    // Permission removed after registering
    assert!(setup
        .clone()
        .as_controller()
        .get_authorized(Auth::RegisterProvider)
        .into_iter()
        .all(|p| p != setup.caller.0));
    // Permission must be granted for each additional provider
    setup = setup.authorize_caller(Auth::RegisterProvider);
    let b_id = setup.register_provider(RegisterProviderArgs {
        chain_id: 5,
        hostname: CLOUDFLARE_HOSTNAME.to_string(),
        credential_path: "/test-path".to_string(),
        credential_headers: Some(vec![HttpHeader {
            name: "Test-Authorization".to_string(),
            value: "---".to_string(),
        }]),
        cycles_per_call: 0,
        cycles_per_message_byte: 0,
    });
    assert_eq!(a_id + 1, b_id);
    let providers = setup.get_providers();
    assert_eq!(providers.len(), get_default_providers().len() + n_providers);
    let first_new_id = (providers.len() - n_providers) as u64;
    assert_eq!(
        providers[providers.len() - n_providers..],
        vec![
            ProviderView {
                provider_id: first_new_id,
                owner: setup.caller.0,
                chain_id: 1,
                hostname: ANKR_HOSTNAME.to_string(),
                cycles_per_call: 0,
                cycles_per_message_byte: 0,
                primary: false,
            },
            ProviderView {
                provider_id: first_new_id + 1,
                owner: setup.caller.0,
                chain_id: 5,
                hostname: CLOUDFLARE_HOSTNAME.to_string(),
                cycles_per_call: 0,
                cycles_per_message_byte: 0,
                primary: false,
            }
        ]
    );
    setup.unregister_provider(a_id);
    setup.unregister_provider(b_id);
}

#[test]
#[should_panic(expected = "You are not authorized")]
fn should_panic_if_anonymous_register_provider() {
    let setup = EvmRpcSetup::new().as_anonymous();
    setup.register_provider(RegisterProviderArgs {
        chain_id: 1,
        hostname: ANKR_HOSTNAME.to_string(),
        credential_path: "".to_string(),
        credential_headers: None,
        cycles_per_call: 0,
        cycles_per_message_byte: 0,
    });
}

#[test]
#[should_panic(expected = "You are not authorized")]
fn should_panic_if_anonymous_update_provider() {
    let setup = EvmRpcSetup::new().as_anonymous();
    setup.update_provider(UpdateProviderArgs {
        provider_id: 3,
        hostname: Some("unauthorized.host".to_string()),
        credential_path: None,
        credential_headers: None,
        cycles_per_call: None,
        cycles_per_message_byte: None,
    });
}

#[test]
#[should_panic(expected = "You are not authorized")]
fn should_panic_if_unauthorized_register_provider() {
    let setup = EvmRpcSetup::new();
    setup.register_provider(RegisterProviderArgs {
        chain_id: 1,
        hostname: ANKR_HOSTNAME.to_string(),
        credential_path: "".to_string(),
        credential_headers: None,
        cycles_per_call: 0,
        cycles_per_message_byte: 0,
    });
}

#[test]
#[should_panic(expected = "You are not authorized")]
fn should_panic_if_unauthorized_manage_provider() {
    let setup = EvmRpcSetup::new();
    setup.manage_provider(ManageProviderArgs {
        provider_id: 2,
        primary: Some(true),
        service: None,
    });
}

#[test]
#[should_panic(expected = "You are not authorized")]
fn should_panic_if_anonymous_manage_provider() {
    let setup = EvmRpcSetup::new().as_anonymous();
    setup.manage_provider(ManageProviderArgs {
        provider_id: 3,
        primary: Some(true),
        service: None,
    });
}

#[test]
#[should_panic(expected = "You are not authorized: check provider owner")]
fn should_panic_if_unauthorized_update_provider() {
    // Providers can only be updated by the original owner or canister controller
    let setup = EvmRpcSetup::new();
    setup.update_provider(UpdateProviderArgs {
        provider_id: 0,
        hostname: Some("unauthorized.host".to_string()),
        credential_path: None,
        credential_headers: None,
        cycles_per_call: None,
        cycles_per_message_byte: None,
    });
}

#[test]
<<<<<<< HEAD
#[should_panic(expected = "You are not authorized")]
fn should_panic_if_unauthorized_unregister_provider() {
    // Only the `Manage` authorization may unregister a provider
    let setup = EvmRpcSetup::new().authorize_caller(Auth::RegisterProvider);
    setup.unregister_provider(0);
}

#[test]
#[should_panic(expected = "You are not authorized")]
fn should_panic_if_manage_auth_register_provider() {
    let setup = EvmRpcSetup::new().authorize_caller(Auth::RegisterProvider);
    setup.unregister_provider(3);
=======
fn should_allow_controller_update_provider() {
    let setup = EvmRpcSetup::new().as_controller();
    setup.update_provider(UpdateProviderArgs {
        provider_id: 0,
        hostname: Some("controller.host".to_string()),
        credential_path: None,
        credential_headers: None,
        cycles_per_call: None,
        cycles_per_message_byte: None,
    });
>>>>>>> a1808206
}

#[test]
#[should_panic(expected = "You are not authorized: check provider owner")]
fn should_panic_if_manage_auth_update_non_owned_provider() {
    let setup = EvmRpcSetup::new().authorize_caller(Auth::Manage);
    let provider_id = setup
        .clone()
        .as_controller()
        .authorize_caller(Auth::RegisterProvider)
        .register_provider(RegisterProviderArgs {
            chain_id: 123,
            hostname: "example.com".to_string(),
            credential_path: "".to_string(),
            credential_headers: None,
            cycles_per_call: 0,
            cycles_per_message_byte: 0,
        });
    setup.update_provider(UpdateProviderArgs {
        provider_id,
        hostname: Some("unauthorized.host".to_string()),
        credential_path: None,
        credential_headers: None,
        cycles_per_call: None,
        cycles_per_message_byte: None,
    });
}

#[test]
<<<<<<< HEAD
=======
#[should_panic(expected = "You are not authorized: check provider owner")]
fn should_panic_if_unauthorized_unregister_provider() {
    // Only the `Manage` authorization may unregister a provider
    let setup = EvmRpcSetup::new().authorize_caller(Auth::RegisterProvider);
    setup.unregister_provider(0);
}

#[test]
#[should_panic(expected = "You are not authorized: check provider owner")]
fn should_panic_if_manage_auth_unregister_provider() {
    let setup = EvmRpcSetup::new().authorize_caller(Auth::Manage);
    setup.unregister_provider(3);
}

#[test]
fn should_change_provider_owner() {
    let mut setup = EvmRpcSetup::new().authorize_caller(Auth::RegisterProvider);
    let provider_id = setup.register_provider(RegisterProviderArgs {
        chain_id: 123,
        hostname: "example.com".to_string(),
        credential_path: "".to_string(),
        credential_headers: None,
        cycles_per_call: 0,
        cycles_per_message_byte: 0,
    });
    setup = setup.as_controller();
    setup.manage_provider(ManageProviderArgs {
        provider_id,
        owner: Some(setup.controller.0),
        primary: None,
        service: None,
    });
    assert_eq!(
        setup
            .get_providers()
            .into_iter()
            .find(|p| p.provider_id == provider_id)
            .unwrap()
            .owner,
        setup.controller.0
    );
    setup.update_provider(UpdateProviderArgs {
        provider_id,
        hostname: Some("authorized.host".to_string()),
        credential_path: None,
        credential_headers: None,
        cycles_per_call: None,
        cycles_per_message_byte: None,
    });
}

#[test]
>>>>>>> a1808206
fn should_replace_service_provider() {
    let setup = EvmRpcSetup::new()
        .authorize_caller(Auth::RegisterProvider)
        .authorize_caller(Auth::FreeRpc);
    let provider_id = setup.register_provider(RegisterProviderArgs {
        chain_id: ETH_MAINNET_CHAIN_ID,
        hostname: "ankr2.com".to_string(),
        credential_path: "/v2/mainnet".to_string(),
        credential_headers: None,
        cycles_per_call: 0,
        cycles_per_message_byte: 0,
    });
    setup
        .clone()
        .as_controller()
        .manage_provider(ManageProviderArgs {
            provider_id,
            primary: Some(true),
            service: Some(RpcService::EthMainnet(EthMainnetService::Ankr)),
        });
    let result = setup
        .eth_get_transaction_count(
            RpcSource::EthMainnet(Some(vec![EthMainnetService::Ankr])),
            None,
            candid_types::GetTransactionCountArgs {
                address: "0xdAC17F958D2ee523a2206206994597C13D831ec7".to_string(),
                block: candid_types::BlockTag::Latest,
            },
        )
        .mock_http(
            MockOutcallBuilder::new(200, r#"{"jsonrpc":"2.0","id":0,"result":"0x1"}"#)
                .with_url("https://ankr2.com/v2/mainnet"),
        )
        .wait()
        .expect_consistent();
    assert_eq!(result, Ok(1.into()));
}

#[test]
fn should_set_primary_provider() {
    let setup = EvmRpcSetup::new()
        .authorize_caller(Auth::RegisterProvider)
        .authorize_caller(Auth::FreeRpc);
    let new_credential = "/primary-credential";
    let provider_id = setup.register_provider(RegisterProviderArgs {
        chain_id: ETH_MAINNET_CHAIN_ID,
        hostname: ALCHEMY_ETH_MAINNET_HOSTNAME.to_string(),
        credential_path: new_credential.to_string(),
        credential_headers: None,
        cycles_per_call: 0,
        cycles_per_message_byte: 0,
    });
    assert_matches!(
        setup
            .request(
                JsonRpcSource::Service {
                    hostname: ALCHEMY_ETH_MAINNET_HOSTNAME.to_string(),
                    chain_id: None,
                },
                MOCK_REQUEST_PAYLOAD,
                MOCK_REQUEST_RESPONSE_BYTES,
            )
            .mock_http(
                MockOutcallBuilder::new(200, MOCK_REQUEST_RESPONSE).with_url(format!(
                    "https://{}{}",
                    ALCHEMY_ETH_MAINNET_HOSTNAME, ALCHEMY_ETH_MAINNET_CREDENTIAL
                ))
            )
            .wait(),
        Ok(_)
    );
    setup
        .clone()
        .as_controller()
        .manage_provider(ManageProviderArgs {
            provider_id,
            primary: Some(true),
            service: None,
        });
    assert_matches!(
        setup
            .request(
                JsonRpcSource::Service {
                    hostname: ALCHEMY_ETH_MAINNET_HOSTNAME.to_string(),
                    chain_id: None,
                },
                MOCK_REQUEST_PAYLOAD,
                MOCK_REQUEST_RESPONSE_BYTES,
            )
            .mock_http(
                MockOutcallBuilder::new(200, MOCK_REQUEST_RESPONSE).with_url(format!(
                    "https://{}{}",
                    ALCHEMY_ETH_MAINNET_HOSTNAME, new_credential
                ))
            )
            .wait(),
        Ok(_)
    );
}

#[test]
fn should_canonicalize_json_response() {
    let setup = EvmRpcSetup::new().authorize_caller(Auth::FreeRpc);
    let responses = [
        r#"{"id":1,"jsonrpc":"2.0","result":"0x00112233"}"#,
        r#"{"result":"0x00112233","id":1,"jsonrpc":"2.0"}"#,
        r#"{"result":"0x00112233","jsonrpc":"2.0","id":1}"#,
    ]
    .into_iter()
    .map(|response| {
        setup
            .request(
                JsonRpcSource::Custom {
                    url: MOCK_REQUEST_URL.to_string(),
                    headers: None,
                },
                MOCK_REQUEST_PAYLOAD,
                MOCK_REQUEST_RESPONSE_BYTES,
            )
            .mock_http(MockOutcallBuilder::new(200, response))
            .wait()
    })
    .collect::<Vec<_>>();
    assert!(responses.windows(2).all(|w| w[0] == w[1]));
}

#[test]
fn should_decode_renamed_field() {
    #[derive(Debug, Clone, Serialize, Deserialize, PartialEq, Eq, CandidType)]
    pub struct Struct {
        #[serde(rename = "fieldName")]
        pub field_name: u64,
    }
    let value = Struct { field_name: 123 };
    assert_eq!(Decode!(&Encode!(&value).unwrap(), Struct).unwrap(), value);
}

#[test]
fn should_decode_checked_amount() {
    let value = Wei::new(123);
    assert_eq!(Decode!(&Encode!(&value).unwrap(), Wei).unwrap(), value);
}

#[test]
fn should_decode_address() {
    let value = Address::from_str("0xdAC17F958D2ee523a2206206994597C13D831ec7").unwrap();
    assert_eq!(Decode!(&Encode!(&value).unwrap(), Address).unwrap(), value);
}

#[test]
fn should_decode_transaction_receipt() {
    let value = candid_types::TransactionReceipt {
        status: 0x1.into(),
        transaction_hash: "0xdd5d4b18923d7aae953c7996d791118102e889bea37b48a651157a4890e4746f"
            .to_string(),
        contract_address: None,
        block_number: 18_515_371_u64.into(),
        block_hash: "0x5115c07eb1f20a9d6410db0916ed3df626cfdab161d3904f45c8c8b65c90d0be"
            .to_string(),
        effective_gas_price: 26_776_497_782_u64.into(),
        gas_used: 32_137.into(),
        from: "0x0aa8ebb6ad5a8e499e550ae2c461197624c6e667".to_string(),
        logs: vec![],
        logs_bloom: "0x0".to_string(),
        to: "0x356cfd6e6d0000400000003900b415f80669009e".to_string(),
        transaction_index: 0xd9.into(),
        r#type: "0x2".to_string(),
    };
    assert_eq!(
        Decode!(&Encode!(&value).unwrap(), candid_types::TransactionReceipt).unwrap(),
        value
    );
}

#[test]
fn eth_get_logs_should_succeed() {
    let setup = EvmRpcSetup::new().authorize_caller(Auth::FreeRpc);
    let response = setup
        .eth_get_logs(
            RpcSource::EthMainnet(None),
            None,
            candid_types::GetLogsArgs {
                addresses: vec!["0xdAC17F958D2ee523a2206206994597C13D831ec7".to_string()],
                from_block: None,
                to_block: None,
                topics: None,
            },
        )
        .mock_http(MockOutcallBuilder::new(200, r#"{"id":0,"jsonrpc":"2.0","result":[{"address":"0xdac17f958d2ee523a2206206994597c13d831ec7","topics":["0xddf252ad1be2c89b69c2b068fc378daa952ba7f163c4a11628f55a4df523b3ef","0x000000000000000000000000a9d1e08c7793af67e9d92fe308d5697fb81d3e43","0x00000000000000000000000078cccfb3d517cd4ed6d045e263e134712288ace2"],"data":"0x000000000000000000000000000000000000000000000000000000003b9c6433","blockNumber":"0x11dc77e","transactionHash":"0xf3ed91a03ddf964281ac7a24351573efd535b80fc460a5c2ad2b9d23153ec678","transactionIndex":"0x65","blockHash":"0xd5c72ad752b2f0144a878594faf8bd9f570f2f72af8e7f0940d3545a6388f629","logIndex":"0xe8","removed":false}]}"#))
        .wait()
        .expect_consistent()
        .unwrap();
    assert_eq!(
        response,
        vec![LogEntry {
            address: Address::from_str("0xdac17f958d2ee523a2206206994597c13d831ec7").unwrap(),
            topics: vec![
                "0xddf252ad1be2c89b69c2b068fc378daa952ba7f163c4a11628f55a4df523b3ef",
                "0x000000000000000000000000a9d1e08c7793af67e9d92fe308d5697fb81d3e43",
                "0x00000000000000000000000078cccfb3d517cd4ed6d045e263e134712288ace2"
            ]
            .into_iter()
            .map(|hex| FixedSizeData::from_str(hex).unwrap())
            .collect(),
            data: Data(
                hex::decode("000000000000000000000000000000000000000000000000000000003b9c6433")
                    .unwrap()
            ),
            block_number: Some(CheckedAmountOf::new(0x11dc77e)),
            transaction_hash: Some(
                Hash::from_str(
                    "0xf3ed91a03ddf964281ac7a24351573efd535b80fc460a5c2ad2b9d23153ec678"
                )
                .unwrap()
            ),
            transaction_index: Some(CheckedAmountOf::new(0x65)),
            block_hash: Some(
                Hash::from_str(
                    "0xd5c72ad752b2f0144a878594faf8bd9f570f2f72af8e7f0940d3545a6388f629"
                )
                .unwrap()
            ),
            log_index: Some(CheckedAmountOf::new(0xe8)),
            removed: false
        }]
    );
}

#[test]
fn eth_get_block_by_number_should_succeed() {
    let setup = EvmRpcSetup::new().authorize_caller(Auth::FreeRpc);
    let response = setup
        .eth_get_block_by_number(
            RpcSource::EthMainnet(None),
            None,
            candid_types::BlockTag::Latest,
        )
        .mock_http(MockOutcallBuilder::new(200, r#"{"jsonrpc":"2.0","result":{"baseFeePerGas":"0xd7232aa34","difficulty":"0x0","extraData":"0x546974616e2028746974616e6275696c6465722e78797a29","gasLimit":"0x1c9c380","gasUsed":"0xa768c4","hash":"0xc3674be7b9d95580d7f23c03d32e946f2b453679ee6505e3a778f003c5a3cfae","logsBloom":"0x3e6b8420e1a13038902c24d6c2a9720a7ad4860cdc870cd5c0490011e43631134f608935bd83171247407da2c15d85014f9984608c03684c74aad48b20bc24022134cdca5f2e9d2dee3b502a8ccd39eff8040b1d96601c460e119c408c620b44fa14053013220847045556ea70484e67ec012c322830cf56ef75e09bd0db28a00f238adfa587c9f80d7e30d3aba2863e63a5cad78954555966b1055a4936643366a0bb0b1bac68d0e6267fc5bf8304d404b0c69041125219aa70562e6a5a6362331a414a96d0716990a10161b87dd9568046a742d4280014975e232b6001a0360970e569d54404b27807d7a44c949ac507879d9d41ec8842122da6772101bc8b","miner":"0x388c818ca8b9251b393131c08a736a67ccb19297","mixHash":"0x516a58424d4883a3614da00a9c6f18cd5cd54335a08388229a993a8ecf05042f","nonce":"0x0000000000000000","number":"0x11db01d","parentHash":"0x43325027f6adf9befb223f8ae80db057daddcd7b48e41f60cd94bfa8877181ae","receiptsRoot":"0x66934c3fd9c547036fe0e56ad01bc43c84b170be7c4030a86805ddcdab149929","sha3Uncles":"0x1dcc4de8dec75d7aab85b567b6ccd41ad312451b948a7413f0a142fd40d49347","size":"0xcd35","stateRoot":"0x13552447dd62f11ad885f21a583c4fa34144efe923c7e35fb018d6710f06b2b6","timestamp":"0x656f96f3","totalDifficulty":"0xc70d815d562d3cfa955","withdrawalsRoot":"0xecae44b2c53871003c5cc75285995764034c9b5978a904229d36c1280b141d48"},"id":0}"#))
        .wait()
        .expect_consistent()
        .unwrap();
    assert_eq!(
        response,
        Block {
            base_fee_per_gas: Wei::new(57_750_497_844),
            difficulty: CheckedAmountOf::new(0),
            extra_data: "0x546974616e2028746974616e6275696c6465722e78797a29".to_string(),
            gas_limit: CheckedAmountOf::new(0x1c9c380),
            gas_used: CheckedAmountOf::new(0xa768c4),
            hash: "0xc3674be7b9d95580d7f23c03d32e946f2b453679ee6505e3a778f003c5a3cfae".to_string(),
            logs_bloom: "0x3e6b8420e1a13038902c24d6c2a9720a7ad4860cdc870cd5c0490011e43631134f608935bd83171247407da2c15d85014f9984608c03684c74aad48b20bc24022134cdca5f2e9d2dee3b502a8ccd39eff8040b1d96601c460e119c408c620b44fa14053013220847045556ea70484e67ec012c322830cf56ef75e09bd0db28a00f238adfa587c9f80d7e30d3aba2863e63a5cad78954555966b1055a4936643366a0bb0b1bac68d0e6267fc5bf8304d404b0c69041125219aa70562e6a5a6362331a414a96d0716990a10161b87dd9568046a742d4280014975e232b6001a0360970e569d54404b27807d7a44c949ac507879d9d41ec8842122da6772101bc8b".to_string(),
            miner: "0x388c818ca8b9251b393131c08a736a67ccb19297".to_string(),
            mix_hash: "0x516a58424d4883a3614da00a9c6f18cd5cd54335a08388229a993a8ecf05042f".to_string(),
            nonce: CheckedAmountOf::new(0),
            number: BlockNumber::new(18_722_845),
            parent_hash: "0x43325027f6adf9befb223f8ae80db057daddcd7b48e41f60cd94bfa8877181ae".to_string(),
            receipts_root: "0x66934c3fd9c547036fe0e56ad01bc43c84b170be7c4030a86805ddcdab149929".to_string(),
            sha3_uncles: "0x1dcc4de8dec75d7aab85b567b6ccd41ad312451b948a7413f0a142fd40d49347".to_string(),
            size: CheckedAmountOf::new(0xcd35),
            state_root: "0x13552447dd62f11ad885f21a583c4fa34144efe923c7e35fb018d6710f06b2b6".to_string(),
            timestamp: CheckedAmountOf::new(0x656f96f3),
            total_difficulty: CheckedAmountOf::new(0xc70d815d562d3cfa955),
            transactions: vec![],
            transactions_root: None,
            uncles: vec![],
        }
    );
}

#[test]
fn eth_get_transaction_receipt_should_succeed() {
    let setup = EvmRpcSetup::new().authorize_caller(Auth::FreeRpc);
    let response = setup
        .eth_get_transaction_receipt(
            RpcSource::EthMainnet(None),
            None,
            "0xdd5d4b18923d7aae953c7996d791118102e889bea37b48a651157a4890e4746f",
        )
        .mock_http(MockOutcallBuilder::new(200, r#"{"jsonrpc":"2.0","id":2,"result":{"blockHash":"0x5115c07eb1f20a9d6410db0916ed3df626cfdab161d3904f45c8c8b65c90d0be","blockNumber":"0x11a85ab","contractAddress":null,"cumulativeGasUsed":"0xf02aed","effectiveGasPrice":"0x63c00ee76","from":"0x0aa8ebb6ad5a8e499e550ae2c461197624c6e667","gasUsed":"0x7d89","logs":[],"logsBloom":"0x00000000000000000000000000000000000000000000000000000000000000000000000000000000000000000000000000000000000000000000000000000000000000000000000000000000000000000000000000000000000000000000000000000000000000000000000000000000000000000000000000000000000000000000000000000000000000000000000000000000000000000000000000000000000000000000000000000000000000000000000000000000000000000000000000000000000000000000000000000000000000000000000000000000000000000000000000000000000000000000000000000000000000000000000000000000","status":"0x1","to":"0x356cfd6e6d0000400000003900b415f80669009e","transactionHash":"0xdd5d4b18923d7aae953c7996d791118102e889bea37b48a651157a4890e4746f","transactionIndex":"0xd9","type":"0x2"}}"#))
        .wait()
        .expect_consistent()
        .unwrap();
    assert_eq!(
        response,
        Some(candid_types::TransactionReceipt {
            status: 0x1.into(),
            transaction_hash: "0xdd5d4b18923d7aae953c7996d791118102e889bea37b48a651157a4890e4746f".to_string(),
            contract_address: None,
            block_number: 0x11a85ab_u64.into(),
            block_hash: "0x5115c07eb1f20a9d6410db0916ed3df626cfdab161d3904f45c8c8b65c90d0be".to_string(),
            effective_gas_price: 0x63c00ee76_u64.into(),
            gas_used: 0x7d89.into(),
            from: "0x0aa8ebb6ad5a8e499e550ae2c461197624c6e667".to_string(),
            logs: vec![],
            logs_bloom: "0x00000000000000000000000000000000000000000000000000000000000000000000000000000000000000000000000000000000000000000000000000000000000000000000000000000000000000000000000000000000000000000000000000000000000000000000000000000000000000000000000000000000000000000000000000000000000000000000000000000000000000000000000000000000000000000000000000000000000000000000000000000000000000000000000000000000000000000000000000000000000000000000000000000000000000000000000000000000000000000000000000000000000000000000000000000000".to_string(),
            to: "0x356cfd6e6d0000400000003900b415f80669009e".to_string(),
            transaction_index: 0xd9.into(),
            r#type: "0x2".to_string(),
        })
    );
}

#[test]
fn eth_get_transaction_count_should_succeed() {
    let setup = EvmRpcSetup::new().authorize_caller(Auth::FreeRpc);
    let response = setup
        .eth_get_transaction_count(
            RpcSource::EthMainnet(None),
            None,
            candid_types::GetTransactionCountArgs {
                address: "0xdAC17F958D2ee523a2206206994597C13D831ec7".to_string(),
                block: candid_types::BlockTag::Latest,
            },
        )
        .mock_http(MockOutcallBuilder::new(
            200,
            r#"{"jsonrpc":"2.0","id":0,"result":"0x1"}"#,
        ))
        .wait()
        .expect_consistent()
        .unwrap();
    assert_eq!(response, 1);
}

#[test]
fn eth_fee_history_should_succeed() {
    let setup = EvmRpcSetup::new().authorize_caller(Auth::FreeRpc);
    let response = setup
        .eth_fee_history(
            RpcSource::EthMainnet(None),
            None,
            candid_types::FeeHistoryArgs {
                block_count: 3,
                newest_block: candid_types::BlockTag::Latest,
                reward_percentiles: None,
            },
        )
        .mock_http(MockOutcallBuilder::new(
            200,
            r#"{"id":0,"jsonrpc":"2.0","result":{"oldestBlock":"0x11e57f5","baseFeePerGas":["0x9cf6c61b9","0x97d853982","0x9ba55a0b0","0x9543bf98d"],"reward":[["0x0123"]]}}"#,
        ))
        .wait()
        .expect_consistent()
        .unwrap();
    assert_eq!(
        response,
        Some(FeeHistory {
            oldest_block: CheckedAmountOf::new(0x11e57f5),
            base_fee_per_gas: vec!["0x9cf6c61b9", "0x97d853982", "0x9ba55a0b0", "0x9543bf98d"]
                .into_iter()
                .map(|hex| CheckedAmountOf::from_str_hex(hex).unwrap())
                .collect(),
            gas_used_ratio: vec![],
            reward: vec![vec![CheckedAmountOf::new(0x0123)]],
        })
    );
}

#[test]
fn eth_send_raw_transaction_should_succeed() {
    let setup = EvmRpcSetup::new().authorize_caller(Auth::FreeRpc);
    let response = setup
        .eth_send_raw_transaction(
            RpcSource::EthMainnet(None),
            None,
            "0xf86c098504a817c800825208943535353535353535353535353535353535353535880de0b6b3a76400008025a028ef61340bd939bc2195fe537567866003e1a15d3c71ff63e1590620aa636276a067cbe9d8997f761aecb703304b3800ccf555c9f3dc64214b297fb1966a3b6d83",
        )
        .mock_http(MockOutcallBuilder::new(
            200,
            r#"{"id":0,"jsonrpc":"2.0","result":"Ok"}"#,
        ))
        .wait()
        .expect_consistent()
        .unwrap();
    assert_eq!(response, SendRawTransactionResult::Ok);
}

#[test]
fn candid_rpc_should_allow_unexpected_response_fields() {
    let setup = EvmRpcSetup::new().authorize_caller(Auth::FreeRpc);
    let response = setup
        .eth_get_transaction_receipt(
            RpcSource::EthMainnet(None),
            None,
            "0xdd5d4b18923d7aae953c7996d791118102e889bea37b48a651157a4890e4746f",
        )
        .mock_http(MockOutcallBuilder::new(200, r#"{"jsonrpc":"2.0","id":0,"result":{"unexpectedKey":"unexpectedValue","blockHash":"0xb3b20624f8f0f86eb50dd04688409e5cea4bd02d700bf6e79e9384d47d6a5a35","blockNumber":"0x5bad55","contractAddress":null,"cumulativeGasUsed":"0xb90b0","effectiveGasPrice":"0x746a528800","from":"0x398137383b3d25c92898c656696e41950e47316b","gasUsed":"0x1383f","logs":[],"logsBloom":"0x0","status":"0x1","to":"0x06012c8cf97bead5deae237070f9587f8e7a266d","transactionHash":"0xbb3a336e3f823ec18197f1e13ee875700f08f03e2cab75f0d0b118dabb44cba0","transactionIndex":"0x11","type":"0x0"}}"#))
        .wait()
        .expect_consistent()
        .unwrap()
        .expect("receipt was None");
    assert_eq!(
        response.block_hash,
        "0xb3b20624f8f0f86eb50dd04688409e5cea4bd02d700bf6e79e9384d47d6a5a35".to_string()
    );
}

#[test]
fn candid_rpc_should_err_without_cycles() {
    let setup = EvmRpcSetup::new();
    let result = setup
        .eth_get_transaction_receipt(
            RpcSource::EthMainnet(None),
            None,
            "0xdd5d4b18923d7aae953c7996d791118102e889bea37b48a651157a4890e4746f",
        )
        .wait()
        .expect_consistent();
    assert_matches!(
        result,
        Err(RpcError::ProviderError(ProviderError::TooFewCycles {
            expected: _,
            received: 0,
        }))
    );
}

#[test]
fn candid_rpc_should_err_during_restricted_access() {
    let setup = EvmRpcSetup::new().authorize_caller(Auth::FreeRpc);
    setup.clone().as_controller().set_open_rpc_access(false);
    let result = setup
        .eth_get_transaction_receipt(
            RpcSource::EthMainnet(Some(vec![
                EthMainnetService::Cloudflare,
                EthMainnetService::BlockPi,
            ])),
            None,
            "0xdd5d4b18923d7aae953c7996d791118102e889bea37b48a651157a4890e4746f",
        )
        .wait()
        .expect_consistent();
    assert_eq!(
        result,
        Err(RpcError::ProviderError(ProviderError::NoPermission))
    );
    assert_eq!(
        setup.get_metrics(),
        Metrics {
            err_no_permission: 1,
            ..Default::default()
        }
    );
}

#[test]
fn candid_rpc_should_err_when_service_unavailable() {
    let setup = EvmRpcSetup::new().authorize_caller(Auth::FreeRpc);
    let result = setup
        .eth_get_transaction_receipt(
            RpcSource::EthMainnet(None),
            None,
            "0xdd5d4b18923d7aae953c7996d791118102e889bea37b48a651157a4890e4746f",
        )
        .mock_http(MockOutcallBuilder::new(503, "Service unavailable"))
        .wait()
        .expect_consistent();
    assert_eq!(
        result,
        Err(RpcError::HttpOutcallError(
            cketh_common::eth_rpc::HttpOutcallError::InvalidHttpJsonRpcResponse {
                status: 503,
                body: "Service unavailable".to_string(),
                parsing_error: None,
            }
        ))
    );
    let rpc_method = || RpcMethod::EthGetTransactionReceipt.into();
    assert_eq!(
        setup.get_metrics(),
        Metrics {
            requests: hashmap! {
                (rpc_method(), ANKR_HOSTNAME.into()) => 1,
                (rpc_method(), CLOUDFLARE_HOSTNAME.into()) => 1,
                (rpc_method(), PUBLICNODE_ETH_MAINNET_HOSTNAME.into()) => 1,
            },
            responses: hashmap! {
                (rpc_method(), ANKR_HOSTNAME.into(), 503.into()) => 1,
                (rpc_method(), CLOUDFLARE_HOSTNAME.into(), 503.into()) => 1,
                (rpc_method(), PUBLICNODE_ETH_MAINNET_HOSTNAME.into(), 503.into()) => 1,
            },
            ..Default::default()
        }
    );
}

#[test]
fn candid_rpc_should_recognize_json_error() {
    let setup = EvmRpcSetup::new().authorize_caller(Auth::FreeRpc);
    let result = setup
        .eth_get_transaction_receipt(
            RpcSource::EthSepolia(Some(vec![
                EthSepoliaService::Ankr,
                EthSepoliaService::BlockPi,
            ])),
            None,
            "0xdd5d4b18923d7aae953c7996d791118102e889bea37b48a651157a4890e4746f",
        )
        .mock_http(MockOutcallBuilder::new(
            200,
            r#"{"jsonrpc":"2.0","id":0,"error":{"code":123,"message":"Error message"}}"#,
        ))
        .wait()
        .expect_consistent();
    assert_eq!(
        result,
        Err(RpcError::JsonRpcError(JsonRpcError {
            code: 123,
            message: "Error message".to_string(),
        }))
    );
    let rpc_method = || RpcMethod::EthGetTransactionReceipt.into();
    assert_eq!(
        setup.get_metrics(),
        Metrics {
            requests: hashmap! {
                (rpc_method(), ANKR_HOSTNAME.into()) => 1,
                (rpc_method(), BLOCKPI_ETH_SEPOLIA_HOSTNAME.into()) => 1,
            },
            responses: hashmap! {
                (rpc_method(), ANKR_HOSTNAME.into(), 200.into()) => 1,
                (rpc_method(), BLOCKPI_ETH_SEPOLIA_HOSTNAME.into(), 200.into()) => 1,
            },
            ..Default::default()
        }
    );
}

#[test]
fn candid_rpc_should_reject_empty_service_list() {
    let setup = EvmRpcSetup::new().authorize_caller(Auth::FreeRpc);
    let result = setup
        .eth_get_transaction_receipt(
            RpcSource::EthMainnet(Some(vec![])),
            None,
            "0xdd5d4b18923d7aae953c7996d791118102e889bea37b48a651157a4890e4746f",
        )
        .wait()
        .expect_consistent();
    assert_eq!(
        result,
        Err(RpcError::ProviderError(ProviderError::ProviderNotFound))
    );
}

#[test]
fn candid_rpc_should_return_inconsistent_results() {
    let setup = EvmRpcSetup::new().authorize_caller(Auth::FreeRpc);
    let results = setup
        .eth_send_raw_transaction(
            RpcSource::EthMainnet(Some(vec![EthMainnetService::Ankr, EthMainnetService::Cloudflare])),
            None,
            "0xf86c098504a817c800825208943535353535353535353535353535353535353535880de0b6b3a76400008025a028ef61340bd939bc2195fe537567866003e1a15d3c71ff63e1590620aa636276a067cbe9d8997f761aecb703304b3800ccf555c9f3dc64214b297fb1966a3b6d83",
        )
        .mock_http_once(MockOutcallBuilder::new(
            200,
            r#"{"id":0,"jsonrpc":"2.0","result":"Ok"}"#,
        ))
        .mock_http_once(MockOutcallBuilder::new(
            200,
            r#"{"id":0,"jsonrpc":"2.0","result":"NonceTooLow"}"#,
        ))
        .wait()
        .expect_inconsistent();
    assert_eq!(
        results,
        vec![
            (
                RpcService::EthMainnet(EthMainnetService::Ankr),
                Ok(SendRawTransactionResult::Ok)
            ),
            (
                RpcService::EthMainnet(EthMainnetService::Cloudflare),
                Ok(SendRawTransactionResult::NonceTooLow)
            )
        ]
    );
    let rpc_method = || RpcMethod::EthSendRawTransaction.into();
    assert_eq!(
        setup.get_metrics(),
        Metrics {
            requests: hashmap! {
                (rpc_method(), ANKR_HOSTNAME.into()) => 1,
                (rpc_method(), CLOUDFLARE_HOSTNAME.into()) => 1,
            },
            responses: hashmap! {
                (rpc_method(), ANKR_HOSTNAME.into(), 200.into()) => 1,
                (rpc_method(), CLOUDFLARE_HOSTNAME.into(), 200.into()) => 1,
            },
            inconsistent_responses: hashmap! {
                (rpc_method(), ANKR_HOSTNAME.into()) => 1,
                (rpc_method(), CLOUDFLARE_HOSTNAME.into()) => 1,
            },
            ..Default::default()
        }
    );
}

#[test]
fn candid_rpc_should_return_inconsistent_results_with_error() {
    let setup = EvmRpcSetup::new().authorize_caller(Auth::FreeRpc);
    let result = setup
        .eth_get_transaction_count(
            RpcSource::EthMainnet(Some(vec![
                EthMainnetService::Alchemy,
                EthMainnetService::Ankr,
            ])),
            None,
            candid_types::GetTransactionCountArgs {
                address: "0xdAC17F958D2ee523a2206206994597C13D831ec7".to_string(),
                block: candid_types::BlockTag::Latest,
            },
        )
        .mock_http_once(MockOutcallBuilder::new(
            200,
            r#"{"jsonrpc":"2.0","id":0,"result":"0x1"}"#,
        ))
        .mock_http_once(MockOutcallBuilder::new(
            200,
            r#"{"jsonrpc":"2.0","id":0,"error":{"code":123,"message":"Unexpected"}}"#,
        ))
        .wait()
        .expect_inconsistent();
    assert_eq!(
        result,
        vec![
            (
                RpcService::EthMainnet(EthMainnetService::Alchemy),
                Ok(1.into())
            ),
            (
                RpcService::EthMainnet(EthMainnetService::Ankr),
                Err(RpcError::JsonRpcError(JsonRpcError {
                    code: 123,
                    message: "Unexpected".to_string(),
                }))
            ),
        ]
    );
    let rpc_method = || RpcMethod::EthGetTransactionCount.into();
    assert_eq!(
        setup.get_metrics(),
        Metrics {
            requests: hashmap! {
                (rpc_method(), ALCHEMY_ETH_MAINNET_HOSTNAME.into()) => 1,
                (rpc_method(), ANKR_HOSTNAME.into()) => 1,
            },
            responses: hashmap! {
                (rpc_method(), ALCHEMY_ETH_MAINNET_HOSTNAME.into(), 200.into()) => 1,
                (rpc_method(), ANKR_HOSTNAME.into(), 200.into()) => 1,
            },
            inconsistent_responses: hashmap! {
                (rpc_method(), ALCHEMY_ETH_MAINNET_HOSTNAME.into()) => 1,
                (rpc_method(), ANKR_HOSTNAME.into()) => 1,
            },
            ..Default::default()
        }
    );
}

#[test]
fn candid_rpc_should_return_inconsistent_results_with_unexpected_http_status() {
    let setup = EvmRpcSetup::new().authorize_caller(Auth::FreeRpc);
    let result = setup
        .eth_get_transaction_count(
            RpcSource::EthMainnet(Some(vec![
                EthMainnetService::Alchemy,
                EthMainnetService::Ankr,
            ])),
            None,
            candid_types::GetTransactionCountArgs {
                address: "0xdAC17F958D2ee523a2206206994597C13D831ec7".to_string(),
                block: candid_types::BlockTag::Latest,
            },
        )
        .mock_http_once(MockOutcallBuilder::new(
            200,
            r#"{"jsonrpc":"2.0","id":0,"result":"0x1"}"#,
        ))
        .mock_http_once(MockOutcallBuilder::new(
            400,
            r#"{"jsonrpc":"2.0","id":0,"error":{"code":123,"message":"Error message"}}"#,
        ))
        .wait()
        .expect_inconsistent();
    assert_eq!(
        result,
        vec![
            (
                RpcService::EthMainnet(EthMainnetService::Alchemy),
                Ok(1.into())
            ),
            (
                RpcService::EthMainnet(EthMainnetService::Ankr),
                Err(RpcError::HttpOutcallError(HttpOutcallError::InvalidHttpJsonRpcResponse {
                    status: 400,
                    body: "{\"jsonrpc\":\"2.0\",\"id\":0,\"error\":{\"code\":123,\"message\":\"Error message\"}}".to_string(),
                    parsing_error: None,
                })),
            ),
        ]
    );
    let rpc_method = || RpcMethod::EthGetTransactionCount.into();
    assert_eq!(
        setup.get_metrics(),
        Metrics {
            requests: hashmap! {
                (rpc_method(), ALCHEMY_ETH_MAINNET_HOSTNAME.into()) => 1,
                (rpc_method(), ANKR_HOSTNAME.into()) => 1,
            },
            responses: hashmap! {
                (rpc_method(), ALCHEMY_ETH_MAINNET_HOSTNAME.into(), 200.into()) => 1,
                (rpc_method(), ANKR_HOSTNAME.into(), 400.into()) => 1,
            },
            inconsistent_responses: hashmap! {
                (rpc_method(), ALCHEMY_ETH_MAINNET_HOSTNAME.into()) => 1,
                (rpc_method(), ANKR_HOSTNAME.into()) => 1,
            },
            ..Default::default()
        }
    );
}

#[test]
fn candid_rpc_should_handle_already_known() {
    let setup = EvmRpcSetup::new().authorize_caller(Auth::FreeRpc);
    let result = setup
        .eth_send_raw_transaction(
            RpcSource::EthMainnet(Some(vec![EthMainnetService::Ankr, EthMainnetService::Cloudflare])),
            None,
            "0xf86c098504a817c800825208943535353535353535353535353535353535353535880de0b6b3a76400008025a028ef61340bd939bc2195fe537567866003e1a15d3c71ff63e1590620aa636276a067cbe9d8997f761aecb703304b3800ccf555c9f3dc64214b297fb1966a3b6d83",
        )
        .mock_http_once(MockOutcallBuilder::new(
            200,
            r#"{"id":0,"jsonrpc":"2.0","result":"Ok"}"#,
        ))
        .mock_http_once(MockOutcallBuilder::new(
            200,
            r#"{"id":0,"jsonrpc":"2.0","error":{"code":-32000,"message":"already known"}}"#,
        ))
        .wait()
        .expect_consistent();
    assert_eq!(result, Ok(SendRawTransactionResult::Ok));
    let rpc_method = || RpcMethod::EthSendRawTransaction.into();
    assert_eq!(
        setup.get_metrics(),
        Metrics {
            requests: hashmap! {
                (rpc_method(), ANKR_HOSTNAME.into()) => 1,
                (rpc_method(), CLOUDFLARE_HOSTNAME.into()) => 1,
            },
            responses: hashmap! {
                (rpc_method(), ANKR_HOSTNAME.into(), 200.into()) => 1,
                (rpc_method(), CLOUDFLARE_HOSTNAME.into(), 200.into()) => 1,
            },
            ..Default::default()
        }
    );
}

#[test]
fn candid_rpc_should_recognize_rate_limit() {
    let setup = EvmRpcSetup::new().authorize_caller(Auth::FreeRpc);
    let result = setup
        .eth_send_raw_transaction(
            RpcSource::EthMainnet(Some(vec![EthMainnetService::Ankr, EthMainnetService::Cloudflare])),
            None,
            "0xf86c098504a817c800825208943535353535353535353535353535353535353535880de0b6b3a76400008025a028ef61340bd939bc2195fe537567866003e1a15d3c71ff63e1590620aa636276a067cbe9d8997f761aecb703304b3800ccf555c9f3dc64214b297fb1966a3b6d83",
        )
        .mock_http(MockOutcallBuilder::new(
            429,
            "(Rate limit error message)",
        ))
        .wait()
        .expect_consistent();
    assert_eq!(
        result,
        Err(RpcError::HttpOutcallError(
            cketh_common::eth_rpc::HttpOutcallError::InvalidHttpJsonRpcResponse {
                status: 429,
                body: "(Rate limit error message)".to_string(),
                parsing_error: None
            }
        ))
    );
    let rpc_method = || RpcMethod::EthSendRawTransaction.into();
    assert_eq!(
        setup.get_metrics(),
        Metrics {
            requests: hashmap! {
                (rpc_method(), ANKR_HOSTNAME.into()) => 1,
                (rpc_method(), CLOUDFLARE_HOSTNAME.into()) => 1,
            },
            responses: hashmap! {
                (rpc_method(), ANKR_HOSTNAME.into(), 429.into()) => 1,
                (rpc_method(), CLOUDFLARE_HOSTNAME.into(), 429.into()) => 1,
            },
            ..Default::default()
        }
    );
}

#[test]
#[should_panic(expected = "You are not authorized")]
fn should_panic_if_unauthorized_set_rpc_access() {
    // Only `Manage` can restrict RPC access
    let setup = EvmRpcSetup::new();
    setup.set_open_rpc_access(false);
}

#[test]
fn should_restrict_rpc_access() {
    let mut setup = EvmRpcSetup::new().authorize_caller(Auth::FreeRpc);
    setup.clone().as_controller().set_open_rpc_access(false);
    let result = setup
        .eth_get_transaction_count(
            RpcSource::EthMainnet(Some(vec![EthMainnetService::Ankr])),
            None,
            candid_types::GetTransactionCountArgs {
                address: "0xdAC17F958D2ee523a2206206994597C13D831ec7".to_string(),
                block: candid_types::BlockTag::Latest,
            },
        )
        .wait()
        .expect_consistent();
    assert_eq!(
        result,
        Err(RpcError::ProviderError(ProviderError::NoPermission))
    );
    setup = setup.authorize_caller(Auth::PriorityRpc);
    let result = setup
        .eth_get_transaction_count(
            RpcSource::EthMainnet(Some(vec![EthMainnetService::Ankr])),
            None,
            candid_types::GetTransactionCountArgs {
                address: "0xdAC17F958D2ee523a2206206994597C13D831ec7".to_string(),
                block: candid_types::BlockTag::Latest,
            },
        )
        .mock_http(MockOutcallBuilder::new(
            200,
            r#"{"jsonrpc":"2.0","id":0,"result":"0x1"}"#,
        ))
        .wait()
        .expect_consistent();
    assert_eq!(result, Ok(1.into()));
    let rpc_method = || RpcMethod::EthGetTransactionCount.into();
    assert_eq!(
        setup.get_metrics(),
        Metrics {
            requests: hashmap! {
                (rpc_method(), ANKR_HOSTNAME.into()) => 1,
            },
            responses: hashmap! {
                (rpc_method(), ANKR_HOSTNAME.into(), 200.into()) => 1,
            },
            err_no_permission: 1,
            ..Default::default()
        }
    );
}

#[test]
fn should_use_custom_response_size_estimate() {
    let setup = EvmRpcSetup::new().authorize_caller(Auth::FreeRpc);
    let max_response_bytes = 1234;
    let expected_response = r#"{"id":0,"jsonrpc":"2.0","result":[{"address":"0xdac17f958d2ee523a2206206994597c13d831ec7","topics":["0xddf252ad1be2c89b69c2b068fc378daa952ba7f163c4a11628f55a4df523b3ef","0x000000000000000000000000a9d1e08c7793af67e9d92fe308d5697fb81d3e43","0x00000000000000000000000078cccfb3d517cd4ed6d045e263e134712288ace2"],"data":"0x000000000000000000000000000000000000000000000000000000003b9c6433","blockNumber":"0x11dc77e","transactionHash":"0xf3ed91a03ddf964281ac7a24351573efd535b80fc460a5c2ad2b9d23153ec678","transactionIndex":"0x65","blockHash":"0xd5c72ad752b2f0144a878594faf8bd9f570f2f72af8e7f0940d3545a6388f629","logIndex":"0xe8","removed":false}]}"#;
    let response = setup
        .eth_get_logs(
            RpcSource::EthMainnet(Some(vec![EthMainnetService::Cloudflare])),
            Some(RpcConfig {
                response_size_estimate: Some(max_response_bytes),
            }),
            candid_types::GetLogsArgs {
                addresses: vec!["0xdAC17F958D2ee523a2206206994597C13D831ec7".to_string()],
                from_block: None,
                to_block: None,
                topics: None,
            },
        )
        .mock_http_once(
            MockOutcallBuilder::new(200, expected_response)
                .with_max_response_bytes(max_response_bytes),
        )
        .wait()
        .expect_consistent();
    assert_matches!(response, Ok(_));
}<|MERGE_RESOLUTION|>--- conflicted
+++ resolved
@@ -720,20 +720,6 @@
 }
 
 #[test]
-<<<<<<< HEAD
-#[should_panic(expected = "You are not authorized")]
-fn should_panic_if_unauthorized_unregister_provider() {
-    // Only the `Manage` authorization may unregister a provider
-    let setup = EvmRpcSetup::new().authorize_caller(Auth::RegisterProvider);
-    setup.unregister_provider(0);
-}
-
-#[test]
-#[should_panic(expected = "You are not authorized")]
-fn should_panic_if_manage_auth_register_provider() {
-    let setup = EvmRpcSetup::new().authorize_caller(Auth::RegisterProvider);
-    setup.unregister_provider(3);
-=======
 fn should_allow_controller_update_provider() {
     let setup = EvmRpcSetup::new().as_controller();
     setup.update_provider(UpdateProviderArgs {
@@ -744,7 +730,6 @@
         cycles_per_call: None,
         cycles_per_message_byte: None,
     });
->>>>>>> a1808206
 }
 
 #[test]
@@ -774,8 +759,6 @@
 }
 
 #[test]
-<<<<<<< HEAD
-=======
 #[should_panic(expected = "You are not authorized: check provider owner")]
 fn should_panic_if_unauthorized_unregister_provider() {
     // Only the `Manage` authorization may unregister a provider
@@ -791,44 +774,6 @@
 }
 
 #[test]
-fn should_change_provider_owner() {
-    let mut setup = EvmRpcSetup::new().authorize_caller(Auth::RegisterProvider);
-    let provider_id = setup.register_provider(RegisterProviderArgs {
-        chain_id: 123,
-        hostname: "example.com".to_string(),
-        credential_path: "".to_string(),
-        credential_headers: None,
-        cycles_per_call: 0,
-        cycles_per_message_byte: 0,
-    });
-    setup = setup.as_controller();
-    setup.manage_provider(ManageProviderArgs {
-        provider_id,
-        owner: Some(setup.controller.0),
-        primary: None,
-        service: None,
-    });
-    assert_eq!(
-        setup
-            .get_providers()
-            .into_iter()
-            .find(|p| p.provider_id == provider_id)
-            .unwrap()
-            .owner,
-        setup.controller.0
-    );
-    setup.update_provider(UpdateProviderArgs {
-        provider_id,
-        hostname: Some("authorized.host".to_string()),
-        credential_path: None,
-        credential_headers: None,
-        cycles_per_call: None,
-        cycles_per_message_byte: None,
-    });
-}
-
-#[test]
->>>>>>> a1808206
 fn should_replace_service_provider() {
     let setup = EvmRpcSetup::new()
         .authorize_caller(Auth::RegisterProvider)
