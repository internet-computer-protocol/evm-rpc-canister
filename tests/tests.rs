--- conflicted
+++ resolved
@@ -642,8 +642,6 @@
 }
 
 #[test]
-<<<<<<< HEAD
-=======
 fn should_use_fallback_public_url() {
     let authorized_caller = PrincipalId::new_user_test_id(ADDITIONAL_TEST_ID);
     let setup = EvmRpcSetup::with_args(InitArgs {
@@ -712,7 +710,6 @@
 }
 
 #[test]
->>>>>>> 98aed25a
 fn eth_get_logs_should_succeed() {
     for source in RPC_SERVICES {
         let setup = EvmRpcSetup::new().mock_api_keys();
