--- conflicted
+++ resolved
@@ -31,10 +31,6 @@
     EthMainnetService, EthSepoliaService, Hex, Hex20, Hex32, Nat256, RpcApi, RpcService,
     RpcServices,
 };
-<<<<<<< HEAD
-=======
-use evm_rpc_types::{Hex, Hex20, Hex32, Nat256};
->>>>>>> e2158f07
 use mock::{MockOutcall, MockOutcallBuilder};
 
 const DEFAULT_CALLER_TEST_ID: u64 = 10352385;
