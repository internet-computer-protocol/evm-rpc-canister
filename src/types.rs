--- conflicted
+++ resolved
@@ -1,31 +1,17 @@
+use crate::constants::{API_KEY_MAX_SIZE, API_KEY_REPLACE_STRING};
+use crate::memory::get_api_key;
+use crate::util::hostname_from_url;
+use crate::validate::validate_api_key;
 use candid::{CandidType, Principal};
 use ic_cdk::api::management_canister::http_request::HttpHeader;
-<<<<<<< HEAD
+use ic_stable_structures::storable::Bound;
 use ic_stable_structures::Storable;
-use serde::{Deserialize, Serialize};
-use zeroize::{Zeroize, ZeroizeOnDrop};
-
-use crate::constants::{API_KEY_MAX_SIZE, API_KEY_REPLACE_STRING};
-=======
-use ic_stable_structures::{BoundedStorable, Storable};
 use regex::Regex;
 use serde::{Deserialize, Serialize};
-use zeroize::{Zeroize, ZeroizeOnDrop};
-
 use std::borrow::Cow;
 use std::collections::HashMap;
 use std::fmt;
-
-use crate::constants::{API_KEY_MAX_SIZE, API_KEY_REPLACE_STRING, MESSAGE_FILTER_MAX_SIZE};
-
->>>>>>> a043a324
-use crate::memory::get_api_key;
-use crate::util::hostname_from_url;
-use crate::validate::validate_api_key;
-use ic_stable_structures::storable::Bound;
-use std::borrow::Cow;
-use std::collections::HashMap;
-use std::fmt;
+use zeroize::{Zeroize, ZeroizeOnDrop};
 
 #[derive(Clone, Debug, Default, CandidType, Deserialize)]
 pub struct InstallArgs {
@@ -385,45 +371,13 @@
         #[serde(rename = "urlPattern")]
         url_pattern: &'static str,
     },
-<<<<<<< HEAD
-=======
 }
 
 #[cfg(test)]
 mod test {
+    use super::{ApiKey, LogFilter, RegexString};
     use candid::Principal;
     use ic_stable_structures::Storable;
-
-    use super::{ApiKey, BoolStorable, LogFilter, PrincipalStorable, RegexString};
-
-    #[test]
-    fn test_api_key_debug_output() {
-        let api_key = ApiKey("55555".to_string());
-        assert!(format!("{api_key:?}") == "{API_KEY}");
-    }
-
-    #[test]
-    fn test_bool_storable() {
-        for value in [true, false] {
-            let storable = BoolStorable(value);
-            assert_eq!(storable.0, BoolStorable::from_bytes(storable.to_bytes()).0);
-        }
-    }
-
-    #[test]
-    fn test_principal_storable() {
-        for value in [
-            Principal::anonymous(),
-            Principal::management_canister(),
-            Principal::from_text("7hfb6-caaaa-aaaar-qadga-cai").unwrap(),
-        ] {
-            let storable = PrincipalStorable(value);
-            assert_eq!(
-                storable.0,
-                PrincipalStorable::from_bytes(storable.to_bytes()).0
-            );
-        }
-    }
 
     #[test]
     fn test_message_filter_storable() {
@@ -460,5 +414,4 @@
             assert_eq!(filter, LogFilter::from_bytes(bytes));
         }
     }
->>>>>>> a043a324
 }