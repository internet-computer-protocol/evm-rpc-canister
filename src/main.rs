use candid::candid_method;
use cketh_common::logs::INFO;
use evm_rpc::accounting::{get_cost_with_collateral, get_http_request_cost};
use evm_rpc::candid_rpc::CandidRpcClient;
use evm_rpc::constants::NODES_IN_SUBNET;
use evm_rpc::http::get_http_response_body;
use evm_rpc::memory::{
    insert_api_key, is_api_key_principal, is_demo_active, remove_api_key, set_api_key_principals,
    set_demo_active,
};
use evm_rpc::metrics::encode_metrics;
use evm_rpc::providers::{find_provider, resolve_rpc_service, PROVIDERS, SERVICE_PROVIDER_MAP};
use evm_rpc::types::{Provider, ProviderId, RpcAccess};
use evm_rpc::{
    http::{json_rpc_request, transform_http_request},
    memory::UNSTABLE_METRICS,
    types::{InitArgs, MetricRpcMethod, Metrics},
};
use evm_rpc_types::{Hex32, MultiRpcResult, RpcResult};
use ic_canister_log::log;
use ic_canisters_http_types::{
    HttpRequest as AssetHttpRequest, HttpResponse as AssetHttpResponse, HttpResponseBuilder,
};
use ic_cdk::api::is_controller;
use ic_cdk::api::management_canister::http_request::{HttpResponse, TransformArgs};
use ic_cdk::{query, update};
use ic_nervous_system_common::serve_metrics;

<<<<<<< HEAD
use evm_rpc::{
    http::{json_rpc_request, transform_http_request},
    memory::UNSTABLE_METRICS,
    types::{InstallArgs, MetricRpcMethod, Metrics, MultiRpcResult},
};
use evm_rpc_types::Hex32;

=======
>>>>>>> 476e4891
pub fn require_api_key_principal_or_controller() -> Result<(), String> {
    let caller = ic_cdk::caller();
    if is_api_key_principal(&caller) || is_controller(&caller) {
        Ok(())
    } else {
        Err("You are not authorized".to_string())
    }
}

#[update(name = "eth_getLogs")]
#[candid_method(rename = "eth_getLogs")]
pub async fn eth_get_logs(
    source: evm_rpc_types::RpcServices,
    config: Option<evm_rpc_types::RpcConfig>,
    args: evm_rpc_types::GetLogsArgs,
) -> MultiRpcResult<Vec<evm_rpc_types::LogEntry>> {
    match CandidRpcClient::new(source, config) {
        Ok(source) => source.eth_get_logs(args).await,
        Err(err) => Err(err).into(),
    }
}

#[update(name = "eth_getBlockByNumber")]
#[candid_method(rename = "eth_getBlockByNumber")]
pub async fn eth_get_block_by_number(
    source: evm_rpc_types::RpcServices,
    config: Option<evm_rpc_types::RpcConfig>,
    block: evm_rpc_types::BlockTag,
) -> MultiRpcResult<evm_rpc_types::Block> {
    match CandidRpcClient::new(source, config) {
        Ok(source) => source.eth_get_block_by_number(block).await,
        Err(err) => Err(err).into(),
    }
}

#[update(name = "eth_getTransactionReceipt")]
#[candid_method(rename = "eth_getTransactionReceipt")]
pub async fn eth_get_transaction_receipt(
    source: evm_rpc_types::RpcServices,
    config: Option<evm_rpc_types::RpcConfig>,
    tx_hash: Hex32,
) -> MultiRpcResult<Option<evm_rpc_types::TransactionReceipt>> {
    match CandidRpcClient::new(source, config) {
        Ok(source) => source.eth_get_transaction_receipt(tx_hash).await,
        Err(err) => Err(err).into(),
    }
}

#[update(name = "eth_getTransactionCount")]
#[candid_method(rename = "eth_getTransactionCount")]
pub async fn eth_get_transaction_count(
    source: evm_rpc_types::RpcServices,
    config: Option<evm_rpc_types::RpcConfig>,
    args: evm_rpc_types::GetTransactionCountArgs,
) -> MultiRpcResult<evm_rpc_types::Nat256> {
    match CandidRpcClient::new(source, config) {
        Ok(source) => source.eth_get_transaction_count(args).await,
        Err(err) => Err(err).into(),
    }
}

#[update(name = "eth_feeHistory")]
#[candid_method(rename = "eth_feeHistory")]
pub async fn eth_fee_history(
    source: evm_rpc_types::RpcServices,
    config: Option<evm_rpc_types::RpcConfig>,
    args: evm_rpc_types::FeeHistoryArgs,
) -> MultiRpcResult<evm_rpc_types::FeeHistory> {
    match CandidRpcClient::new(source, config) {
        Ok(source) => source.eth_fee_history(args).await,
        Err(err) => Err(err).into(),
    }
}

#[update(name = "eth_sendRawTransaction")]
#[candid_method(rename = "eth_sendRawTransaction")]
pub async fn eth_send_raw_transaction(
    source: evm_rpc_types::RpcServices,
    config: Option<evm_rpc_types::RpcConfig>,
    raw_signed_transaction_hex: evm_rpc_types::Hex,
) -> MultiRpcResult<evm_rpc_types::SendRawTransactionStatus> {
    match CandidRpcClient::new(source, config) {
        Ok(source) => {
            source
                .eth_send_raw_transaction(raw_signed_transaction_hex)
                .await
        }
        Err(err) => Err(err).into(),
    }
}

#[update]
#[candid_method]
async fn request(
    service: evm_rpc_types::RpcService,
    json_rpc_payload: String,
    max_response_bytes: u64,
) -> RpcResult<String> {
    let response = json_rpc_request(
        resolve_rpc_service(service)?,
        MetricRpcMethod("request".to_string()),
        &json_rpc_payload,
        max_response_bytes,
    )
    .await?;
    get_http_response_body(response)
}

#[query(name = "requestCost")]
#[candid_method(query, rename = "requestCost")]
fn request_cost(
    _service: evm_rpc_types::RpcService,
    json_rpc_payload: String,
    max_response_bytes: u64,
) -> RpcResult<u128> {
    if is_demo_active() {
        Ok(0)
    } else {
        Ok(get_cost_with_collateral(get_http_request_cost(
            json_rpc_payload.len() as u64,
            max_response_bytes,
        )))
    }
}

#[query(name = "getProviders")]
#[candid_method(query, rename = "getProviders")]
fn get_providers() -> Vec<Provider> {
    PROVIDERS.to_vec()
}

#[query(name = "getServiceProviderMap")]
#[candid_method(query, rename = "getServiceProviderMap")]
fn get_service_provider_map() -> Vec<(evm_rpc_types::RpcService, ProviderId)> {
    SERVICE_PROVIDER_MAP.with(|map| map.iter().map(|(k, v)| (k.clone(), *v)).collect())
}

#[query(name = "getNodesInSubnet")]
#[candid_method(query, rename = "getNodesInSubnet")]
fn get_nodes_in_subnet() -> u32 {
    NODES_IN_SUBNET
}

#[update(
    name = "updateApiKeys",
    guard = "require_api_key_principal_or_controller"
)]
#[candid_method(rename = "updateApiKeys")]
/// Inserts or removes RPC provider API keys.
///
/// For each element of `api_keys`, passing `(id, Some(key))` corresponds to inserting or updating
/// an API key, while passing `(id, None)` indicates that the key should be removed from the canister.
///
/// Panics if the list of provider IDs includes a nonexistent or "unauthenticated" (fully public) provider.
async fn update_api_keys(api_keys: Vec<(ProviderId, Option<String>)>) {
    log!(
        INFO,
        "[{}] Updating API keys for providers: {}",
        ic_cdk::caller(),
        api_keys
            .iter()
            .map(|(id, _)| id.to_string())
            .collect::<Vec<_>>()
            .join(", ")
    );
    for (provider_id, api_key) in api_keys {
        let provider = find_provider(|provider| provider.provider_id == provider_id)
            .unwrap_or_else(|| panic!("Provider not found: {}", provider_id));
        match provider.access {
            RpcAccess::Authenticated { .. } => {}
            RpcAccess::Unauthenticated { .. } => {
                panic!(
                    "Trying to set API key for unauthenticated provider: {}",
                    provider_id
                )
            }
        };
        match api_key {
            Some(key) => insert_api_key(provider_id, key.try_into().expect("Invalid API key")),
            None => remove_api_key(provider_id),
        }
    }
}

#[query(name = "__transform_json_rpc")]
fn transform(args: TransformArgs) -> HttpResponse {
    transform_http_request(args)
}

#[ic_cdk::init]
fn init(args: InstallArgs) {
    post_upgrade(args);
}

#[ic_cdk::post_upgrade]
fn post_upgrade(args: InstallArgs) {
    if let Some(demo) = args.demo {
        set_demo_active(demo);
    }
    if let Some(principals) = args.manage_api_keys {
        set_api_key_principals(principals);
    }
}

#[query]
fn http_request(request: AssetHttpRequest) -> AssetHttpResponse {
    match request.path() {
        "/metrics" => serve_metrics(encode_metrics),
        "/logs" => {
            use cketh_common::logs::{Log, Priority, Sort};
            use std::str::FromStr;

            let max_skip_timestamp = match request.raw_query_param("time") {
                Some(arg) => match u64::from_str(arg) {
                    Ok(value) => value,
                    Err(_) => {
                        return HttpResponseBuilder::bad_request()
                            .with_body_and_content_length("failed to parse the 'time' parameter")
                            .build()
                    }
                },
                None => 0,
            };

            let mut log: Log = Default::default();

            match request.raw_query_param("priority").map(Priority::from_str) {
                Some(Ok(priority)) => match priority {
                    Priority::Info => log.push_logs(Priority::Info),
                    Priority::Debug => log.push_logs(Priority::Debug),
                    Priority::TraceHttp => {}
                },
                _ => {
                    log.push_logs(Priority::Info);
                    log.push_logs(Priority::Debug);
                }
            }

            log.entries
                .retain(|entry| entry.timestamp >= max_skip_timestamp);

            fn ordering_from_query_params(sort: Option<&str>, max_skip_timestamp: u64) -> Sort {
                match sort {
                    Some(ord_str) => match Sort::from_str(ord_str) {
                        Ok(order) => order,
                        Err(_) => {
                            if max_skip_timestamp == 0 {
                                Sort::Ascending
                            } else {
                                Sort::Descending
                            }
                        }
                    },
                    None => {
                        if max_skip_timestamp == 0 {
                            Sort::Ascending
                        } else {
                            Sort::Descending
                        }
                    }
                }
            }

            log.sort_logs(ordering_from_query_params(
                request.raw_query_param("sort"),
                max_skip_timestamp,
            ));

            const MAX_BODY_SIZE: usize = 3_000_000;
            HttpResponseBuilder::ok()
                .header("Content-Type", "application/json; charset=utf-8")
                .with_body_and_content_length(log.serialize_logs(MAX_BODY_SIZE))
                .build()
        }
        _ => HttpResponseBuilder::not_found().build(),
    }
}

#[query(name = "getMetrics")]
#[candid_method(query, rename = "getMetrics")]
fn get_metrics() -> Metrics {
    UNSTABLE_METRICS.with(|metrics| (*metrics.borrow()).clone())
}

#[cfg(not(any(target_arch = "wasm32", test)))]
fn main() {
    candid::export_service!();
    std::print!("{}", __export_service());
}

#[cfg(any(target_arch = "wasm32", test))]
fn main() {}

#[cfg(test)]
mod test {
    use super::*;

    #[test]
    fn test_candid_interface() {
        fn source_to_str(source: &candid::utils::CandidSource) -> String {
            match source {
                candid::utils::CandidSource::File(f) => {
                    std::fs::read_to_string(f).unwrap_or_else(|_| "".to_string())
                }
                candid::utils::CandidSource::Text(t) => t.to_string(),
            }
        }

        fn check_service_compatible(
            new_name: &str,
            new: candid::utils::CandidSource,
            old_name: &str,
            old: candid::utils::CandidSource,
        ) {
            let new_str = source_to_str(&new);
            let old_str = source_to_str(&old);
            match candid::utils::service_compatible(new, old) {
                Ok(_) => {}
                Err(e) => {
                    eprintln!(
                        "{} is not compatible with {}!\n\n\
            {}:\n\
            {}\n\n\
            {}:\n\
            {}\n",
                        new_name, old_name, new_name, new_str, old_name, old_str
                    );
                    panic!("{:?}", e);
                }
            }
        }

        candid::export_service!();
        let new_interface = __export_service();

        // check the public interface against the actual one
        let old_interface = std::path::PathBuf::from(std::env::var("CARGO_MANIFEST_DIR").unwrap())
            .join("candid/evm_rpc.did");

        check_service_compatible(
            "actual ledger candid interface",
            candid::utils::CandidSource::Text(&new_interface),
            "declared candid interface in evm_rpc.did file",
            candid::utils::CandidSource::File(old_interface.as_path()),
        );
    }
}<|MERGE_RESOLUTION|>--- conflicted
+++ resolved
@@ -10,11 +10,11 @@
 };
 use evm_rpc::metrics::encode_metrics;
 use evm_rpc::providers::{find_provider, resolve_rpc_service, PROVIDERS, SERVICE_PROVIDER_MAP};
-use evm_rpc::types::{Provider, ProviderId, RpcAccess};
+use evm_rpc::types::{InstallArgs, Provider, ProviderId, RpcAccess};
 use evm_rpc::{
     http::{json_rpc_request, transform_http_request},
     memory::UNSTABLE_METRICS,
-    types::{InitArgs, MetricRpcMethod, Metrics},
+    types::{MetricRpcMethod, Metrics},
 };
 use evm_rpc_types::{Hex32, MultiRpcResult, RpcResult};
 use ic_canister_log::log;
@@ -26,16 +26,6 @@
 use ic_cdk::{query, update};
 use ic_nervous_system_common::serve_metrics;
 
-<<<<<<< HEAD
-use evm_rpc::{
-    http::{json_rpc_request, transform_http_request},
-    memory::UNSTABLE_METRICS,
-    types::{InstallArgs, MetricRpcMethod, Metrics, MultiRpcResult},
-};
-use evm_rpc_types::Hex32;
-
-=======
->>>>>>> 476e4891
 pub fn require_api_key_principal_or_controller() -> Result<(), String> {
     let caller = ic_cdk::caller();
     if is_api_key_principal(&caller) || is_controller(&caller) {
