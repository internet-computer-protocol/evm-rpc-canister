use std::str::FromStr;

use async_trait::async_trait;
use cketh_common::{
    eth_rpc::{
        into_nat, Block, FeeHistory, GetLogsParam, Hash, LogEntry, ProviderError, RpcError,
        SendRawTransactionResult, ValidationError,
    },
    eth_rpc_client::{
        providers::{EthereumProvider, RpcApi, RpcNodeProvider, SepoliaProvider},
        requests::GetTransactionCountParams,
        EthRpcClient as CkEthRpcClient, MultiCallError, RpcTransport,
    },
    lifecycle::EthereumNetwork,
};
use ic_cdk::api::{
    call::CallResult,
    management_canister::http_request::{CanisterHttpRequestArgument, HttpResponse},
};

use crate::*;

#[derive(Clone, Debug, PartialEq, Eq)]
struct CanisterTransport;

#[cfg_attr(target_arch = "wasm32", async_trait(?Send))]
#[cfg_attr(not(target_arch = "wasm32"), async_trait)]
impl RpcTransport for CanisterTransport {
    fn get_subnet_size() -> u32 {
        METADATA.with(|m| m.borrow().get().nodes_in_subnet)
    }

    fn resolve_api(provider: &RpcNodeProvider) -> Result<RpcApi, ProviderError> {
<<<<<<< HEAD
        // TODO: https://github.com/internet-computer-protocol/ic-eth-rpc/issues/73
        Ok(provider.api())
=======
        use RpcNodeProvider::*;
        let (chain_id, hostname) = match provider {
            Ethereum(provider) => (
                ETH_MAINNET_CHAIN_ID,
                match provider {
                    EthereumProvider::Ankr => "rpc.ankr.com",
                    EthereumProvider::BlockPi => "ethereum.blockpi.network",
                    EthereumProvider::Cloudflare => "cloudflare-eth.com",
                },
            ),
            Sepolia(provider) => (
                ETH_SEPOLIA_CHAIN_ID,
                match provider {
                    SepoliaProvider::Ankr => "rpc.ankr.com",
                    SepoliaProvider::BlockPi => "ethereum-sepolia.blockpi.network",
                    SepoliaProvider::PublicNode => "ethereum-sepolia.publicnode.com",
                },
            ),
        };
        Ok(
            find_provider(|p| p.chain_id == chain_id && p.hostname == hostname)
                .ok_or(ProviderError::ProviderNotFound)?
                .api(),
        )
>>>>>>> ac6aa326
    }

    async fn http_request(
        _provider: &RpcNodeProvider,
        request: CanisterHttpRequestArgument,
        cost: u128,
    ) -> CallResult<HttpResponse> {
        Ok(
            ic_cdk::api::management_canister::http_request::http_request(request, cost)
                .await?
                .0,
        )
    }
}

fn get_rpc_client(source: CandidRpcSource) -> RpcResult<CkEthRpcClient<CanisterTransport>> {
    if !is_rpc_allowed(&ic_cdk::caller()) {
        return Err(ProviderError::NoPermission.into());
    }
    Ok(match source {
        CandidRpcSource::EthMainnet(service) => CkEthRpcClient::new(
            EthereumNetwork::Ethereum,
            Some(vec![service.unwrap_or(DEFAULT_ETHEREUM_PROVIDER)])
                .map(|p| p.into_iter().map(RpcNodeProvider::Ethereum).collect()),
        ),
        CandidRpcSource::EthSepolia(service) => CkEthRpcClient::new(
            EthereumNetwork::Sepolia,
            Some(vec![service.unwrap_or(DEFAULT_SEPOLIA_PROVIDER)])
                .map(|p| p.into_iter().map(RpcNodeProvider::Sepolia).collect()),
        ),
    })
}

fn wrap_result<T>(result: Result<T, MultiCallError<T>>) -> RpcResult<T> {
    match result {
        Ok(value) => Ok(value),
        Err(err) => match err {
            MultiCallError::ConsistentError(err) => Err(err),
            MultiCallError::InconsistentResults(_results) => {
                unreachable!("BUG: receieved more than one RPC provider result")
            }
        },
    }
}

pub struct CandidRpcClient {
    client: CkEthRpcClient<CanisterTransport>,
}

impl CandidRpcClient {
    pub fn from_source(source: CandidRpcSource) -> RpcResult<Self> {
        Ok(Self {
            client: get_rpc_client(source)?,
        })
    }

    pub async fn eth_get_logs(&self, args: candid_types::GetLogsArgs) -> RpcResult<Vec<LogEntry>> {
        let args: GetLogsParam = match args.try_into() {
            Ok(args) => args,
            Err(err) => return Err(RpcError::from(err)),
        };
        wrap_result(self.client.eth_get_logs(args).await)
    }

    pub async fn eth_get_block_by_number(
        &self,
        block: candid_types::BlockSpec,
    ) -> RpcResult<Block> {
        wrap_result(self.client.eth_get_block_by_number(block.into()).await)
    }

    pub async fn eth_get_transaction_receipt(
        &self,
        hash: String,
    ) -> RpcResult<Option<candid_types::TransactionReceipt>> {
        wrap_result(
            self.client
                .eth_get_transaction_receipt(
                    Hash::from_str(&hash).map_err(|_| ValidationError::InvalidHex(hash))?,
                )
                .await,
        )
        .map(|option| option.map(|r| r.into()))
    }

    pub async fn eth_get_transaction_count(
        &self,
        args: candid_types::GetTransactionCountArgs,
    ) -> RpcResult<candid::Nat> {
        let args: GetTransactionCountParams = match args.try_into() {
            Ok(args) => args,
            Err(err) => return Err(RpcError::from(err)),
        };
        wrap_result(
            self.client
                .eth_get_transaction_count(args)
                .await
                .reduce_with_equality(),
        )
        .map(|count| into_nat(count.into_inner()))
    }

    pub async fn eth_fee_history(
        &self,
        args: candid_types::FeeHistoryArgs,
    ) -> RpcResult<Option<FeeHistory>> {
        wrap_result(self.client.eth_fee_history(args.into()).await).map(|history| history.into())
    }

    pub async fn eth_send_raw_transaction(
        &self,
        raw_signed_transaction_hex: String,
    ) -> RpcResult<SendRawTransactionResult> {
        self.client
            .eth_send_raw_transaction(raw_signed_transaction_hex)
            .await
    }
}<|MERGE_RESOLUTION|>--- conflicted
+++ resolved
@@ -31,10 +31,6 @@
     }
 
     fn resolve_api(provider: &RpcNodeProvider) -> Result<RpcApi, ProviderError> {
-<<<<<<< HEAD
-        // TODO: https://github.com/internet-computer-protocol/ic-eth-rpc/issues/73
-        Ok(provider.api())
-=======
         use RpcNodeProvider::*;
         let (chain_id, hostname) = match provider {
             Ethereum(provider) => (
@@ -59,7 +55,6 @@
                 .ok_or(ProviderError::ProviderNotFound)?
                 .api(),
         )
->>>>>>> ac6aa326
     }
 
     async fn http_request(
