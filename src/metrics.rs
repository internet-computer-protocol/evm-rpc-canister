use std::collections::HashMap;

use crate::*;

#[macro_export]
<<<<<<< HEAD
macro_rules! add_metric {
    ($metric:ident, $amount:expr) => {{
        $crate::TRANSIENT_METRICS.with(|m| m.borrow_mut().$metric += $amount);
=======
macro_rules! inc_metric {
    ($metric:ident) => {{
        $crate::UNSTABLE_METRICS.with(|m| m.borrow_mut().$metric += 1);
>>>>>>> db4cf6e2
    }};
}

#[macro_export]
<<<<<<< HEAD
macro_rules! add_metric_entry {
    ($metric:ident, $key:expr, $amount:expr) => {{
        $crate::TRANSIENT_METRICS.with(|m| {
            let amount = $amount;
=======
macro_rules! inc_metric_entry {
    ($metric:ident, $entry:expr) => {{
        $crate::UNSTABLE_METRICS.with(|m| {
>>>>>>> db4cf6e2
            m.borrow_mut()
                .$metric
                .entry($key)
                .and_modify(|counter| *counter += amount)
                .or_insert(amount);
        });
    }};
}

<<<<<<< HEAD
trait EncoderExtensions {
    fn encode_entries<K: MetricLabels, V: MetricValue>(
        &mut self,
        name: &str,
        map: &HashMap<K, V>,
        help: &str,
    );
}

impl EncoderExtensions for ic_metrics_encoder::MetricsEncoder<Vec<u8>> {
    fn encode_entries<K: MetricLabels, V: MetricValue>(
        &mut self,
        name: &str,
        map: &HashMap<K, V>,
        help: &str,
    ) {
        map.iter().for_each(|(k, v)| {
            self.counter_vec(name, help)
                .and_then(|m| {
                    m.value(&k.metric_labels(), v.metric_value())?;
                    Ok(())
                })
                .unwrap_or(());
        })
    }
=======
#[macro_export]
macro_rules! add_metric {
    ($metric:ident, $value:expr) => {{
        $crate::UNSTABLE_METRICS.with(|m| m.borrow_mut().$metric += $value);
    }};
}

#[macro_export]
macro_rules! get_metric {
    ($metric:ident) => {{
        $crate::UNSTABLE_METRICS.with(|m| m.borrow().$metric)
    }};
>>>>>>> db4cf6e2
}

pub fn encode_metrics(w: &mut ic_metrics_encoder::MetricsEncoder<Vec<u8>>) -> std::io::Result<()> {
    w.encode_gauge(
        "canister_version",
        ic_cdk::api::canister_version().metric_value(),
        "Canister version",
    )?;
    w.encode_gauge(
        "stable_memory_pages",
        ic_cdk::api::stable::stable64_size().metric_value(),
        "Size of the stable memory allocated by this canister measured in 64-bit Wasm pages",
    )?;
<<<<<<< HEAD
    crate::TRANSIENT_METRICS.with(|m| {
        let m = m.borrow();

        w.encode_entries("requests", &m.requests, "Number of RPC requests");
        w.encode_entries(
            "responses",
            &m.responses,
            "Number of successful RPC responses",
        );
        w.encode_entries(
            "json_method_requests",
            &m.json_method_requests,
            "Number of direct JSON-RPC requests",
        );
        w.encode_entries(
            "cycles_charged",
            &m.cycles_charged,
            "Number of cycles charged for RPC calls",
        );
        w.encode_entries(
            "host_requests",
            &m.json_host_requests,
            "Number of RPC requests to a service host",
        );
        w.encode_entries("err_http", &m.err_http, "Number of HTTP errors");
        w.encode_gauge(
            "err_host_not_allowed",
            m.err_host_not_allowed.metric_value(),
            "Number of HostNotAllowed errors",
        )?;
        w.encode_gauge(
            "err_no_permission",
            m.err_no_permission.metric_value(),
            "Number of NoPermission errors",
        )?;

        Ok(())
    })
=======
    crate::UNSTABLE_METRICS.with(|m| {
        m.borrow()
            .host_requests
            .iter()
            .map(|(k, v)| {
                w.counter_vec(
                    "json_rpc_host_requests",
                    "Number of request() calls to a service host.",
                )
                .and_then(|m| m.value(&[("host", k)], *v as f64))
                .and(Ok(()))
            })
            .find(|e| e.is_err())
            .unwrap_or(Ok(()))
    })?;
    Ok(())
>>>>>>> db4cf6e2
}<|MERGE_RESOLUTION|>--- conflicted
+++ resolved
@@ -3,29 +3,17 @@
 use crate::*;
 
 #[macro_export]
-<<<<<<< HEAD
 macro_rules! add_metric {
     ($metric:ident, $amount:expr) => {{
-        $crate::TRANSIENT_METRICS.with(|m| m.borrow_mut().$metric += $amount);
-=======
-macro_rules! inc_metric {
-    ($metric:ident) => {{
-        $crate::UNSTABLE_METRICS.with(|m| m.borrow_mut().$metric += 1);
->>>>>>> db4cf6e2
+        $crate::UNSTABLE_METRICS.with(|m| m.borrow_mut().$metric += $amount);
     }};
 }
 
 #[macro_export]
-<<<<<<< HEAD
 macro_rules! add_metric_entry {
     ($metric:ident, $key:expr, $amount:expr) => {{
-        $crate::TRANSIENT_METRICS.with(|m| {
+        $crate::UNSTABLE_METRICS.with(|m| {
             let amount = $amount;
-=======
-macro_rules! inc_metric_entry {
-    ($metric:ident, $entry:expr) => {{
-        $crate::UNSTABLE_METRICS.with(|m| {
->>>>>>> db4cf6e2
             m.borrow_mut()
                 .$metric
                 .entry($key)
@@ -35,7 +23,6 @@
     }};
 }
 
-<<<<<<< HEAD
 trait EncoderExtensions {
     fn encode_entries<K: MetricLabels, V: MetricValue>(
         &mut self,
@@ -61,20 +48,6 @@
                 .unwrap_or(());
         })
     }
-=======
-#[macro_export]
-macro_rules! add_metric {
-    ($metric:ident, $value:expr) => {{
-        $crate::UNSTABLE_METRICS.with(|m| m.borrow_mut().$metric += $value);
-    }};
-}
-
-#[macro_export]
-macro_rules! get_metric {
-    ($metric:ident) => {{
-        $crate::UNSTABLE_METRICS.with(|m| m.borrow().$metric)
-    }};
->>>>>>> db4cf6e2
 }
 
 pub fn encode_metrics(w: &mut ic_metrics_encoder::MetricsEncoder<Vec<u8>>) -> std::io::Result<()> {
@@ -88,8 +61,7 @@
         ic_cdk::api::stable::stable64_size().metric_value(),
         "Size of the stable memory allocated by this canister measured in 64-bit Wasm pages",
     )?;
-<<<<<<< HEAD
-    crate::TRANSIENT_METRICS.with(|m| {
+    crate::UNSTABLE_METRICS.with(|m| {
         let m = m.borrow();
 
         w.encode_entries("requests", &m.requests, "Number of RPC requests");
@@ -127,22 +99,4 @@
 
         Ok(())
     })
-=======
-    crate::UNSTABLE_METRICS.with(|m| {
-        m.borrow()
-            .host_requests
-            .iter()
-            .map(|(k, v)| {
-                w.counter_vec(
-                    "json_rpc_host_requests",
-                    "Number of request() calls to a service host.",
-                )
-                .and_then(|m| m.value(&[("host", k)], *v as f64))
-                .and(Ok(()))
-            })
-            .find(|e| e.is_err())
-            .unwrap_or(Ok(()))
-    })?;
-    Ok(())
->>>>>>> db4cf6e2
 }